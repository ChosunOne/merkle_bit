[package]
name = "starling"
<<<<<<< HEAD
version = "2.1.2-beta"
=======
version = "2.1.3"
>>>>>>> 12ce7d3b
authors = ["Josiah Evans <koreanhalo@gmail.com>"]
description = "This tree structure is a binary merkle tree with branch compression via split indexes."
repository = "https://github.com/ChosunOne/merkle_bit"
keywords = ["binary", "merkle", "tree", "patricia"]
categories = ["data-structures", "memory-management"]
license = "MIT OR Apache-2.0"
readme = "README.md"
edition = "2018"

[dev-dependencies]
rand = "0.6.5"
criterion = "0.2.10"

[dependencies]
bincode = { version = "1.1.2", optional = true }
blake2-rfc = { version = "0.2.18", optional = true }
serde = { version = "1.0.89", features = ["derive"], optional = true }
serde_json = { version = "1.0.39", optional = true }
serde_cbor = { version = "0.9.0", optional = true }
serde_yaml = { version = "0.8.8", optional = true }
serde-pickle = { version = "0.4.1", optional = true }
ron = { version = "0.4.2", optional = true }
groestl = { version = "0.8.0", optional = true }
openssl = { version = "0.10.19", optional = true }
tiny-keccak = { version = "1.4.2", optional = true }
hashbrown = { version = "0.1.8", optional = true }
rocksdb = { version = "0.11.0", optional = true }

[features]
default = []
default_tree = []
use_serialization = []
use_serde = ["default_tree", "serde", "use_serialization"]
use_bincode = ["default_tree", "serde", "bincode", "use_serialization"]
use_json = ["default_tree", "serde", "serde_json", "use_serialization"]
use_cbor = ["default_tree", "serde", "serde_cbor", "use_serialization"]
use_yaml = ["default_tree", "serde", "serde_yaml", "use_serialization"]
use_pickle = ["default_tree", "serde", "serde-pickle", "use_serialization"]
use_ron = ["default_tree", "serde", "ron", "use_serialization"]

use_blake2b = ["default_tree", "blake2-rfc"]
use_groestl = ["default_tree", "groestl"]
use_sha2 = ["default_tree", "openssl"]
use_sha3 = ["default_tree", "tiny-keccak"]
use_keccak = ["default_tree", "tiny-keccak"]

use_hashbrown = ["default_tree", "hashbrown"]

use_rocksdb = ["default_tree", "rocksdb"]

[[bench]]
name = "merkle_bit_benches"
harness = false<|MERGE_RESOLUTION|>--- conflicted
+++ resolved
@@ -1,10 +1,6 @@
 [package]
 name = "starling"
-<<<<<<< HEAD
-version = "2.1.2-beta"
-=======
-version = "2.1.3"
->>>>>>> 12ce7d3b
+version = "2.1.3-nightly"
 authors = ["Josiah Evans <koreanhalo@gmail.com>"]
 description = "This tree structure is a binary merkle tree with branch compression via split indexes."
 repository = "https://github.com/ChosunOne/merkle_bit"
