--- conflicted
+++ resolved
@@ -22,11 +22,7 @@
 serde_cbor = { version = "0.9.0", optional = true }
 serde_yaml = { version = "0.8.8", optional = true }
 serde-pickle = { version = "0.5.0", optional = true }
-<<<<<<< HEAD
-ron = { version = "0.4.2", optional = true }
-=======
 ron = { version = "0.5.0", optional = true }
->>>>>>> 0c57787f
 groestl = { version = "0.8.0", optional = true }
 openssl = { version = "0.10.20", optional = true }
 tiny-keccak = { version = "1.4.2", optional = true }
