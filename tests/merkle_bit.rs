<<<<<<< HEAD
#[cfg(test)]
pub mod integration_tests {
    use std::path::PathBuf;

    use rand::{Rng, SeedableRng};
    use rand::rngs::StdRng;

    use starling::merkle_bit::BinaryMerkleTreeResult;
    #[cfg(feature = "use_rocksdb")]
    use starling::rocks_tree::RocksTree;

    #[cfg(not(any(feature = "use_rocksdb")))]
    use starling::hash_tree::HashTree;

    #[cfg(feature = "use_rocksdb")]
    type Tree = RocksTree<Vec<u8>>;

    #[cfg(not(any(feature = "use_rocksdb")))]
    type Tree = HashTree<Vec<u8>>;

    #[test]
    #[cfg(feature = "use_serialization")]
    fn it_works_with_a_real_database() -> BinaryMerkleTreeResult<()> {
        let seed = [0x00u8; 32];
        let path = generate_path(seed);
        let key = vec![0xAAu8];
        let retrieved_value;
        let removed_retrieved_value;
        let data = vec![0xFFu8];
        {
            let mut values = vec![&data];
            let mut tree = Tree::open(&path, 160)?;
            let root;
            match tree.insert(None, &mut [&key], &mut values) {
                Ok(r) => root = r,
                Err(e) => {
                    drop(tree);
                    tear_down(&path);
                    panic!("{:?}", e.description());
                }
            }
            match tree.get(&root, &mut [&key]) {
                Ok(v) => retrieved_value = v,
                Err(e) => {
                    drop(tree);
                    tear_down(&path);
                    panic!("{:?}", e.description());
                }
            }
            match tree.remove(&root) {
                Ok(_) => {}
                Err(e) => {
                    drop(tree);
                    tear_down(&path);
                    panic!("{:?}", e.description());
                }
            }
            match tree.get(&root, &mut [&key]) {
                Ok(v) => removed_retrieved_value = v,
                Err(e) => {
                    drop(tree);
                    tear_down(&path);
                    panic!("{:?}", e.description());
                }
            }
        }
        tear_down(&path);
        assert_eq!(retrieved_value[&key[..]], Some(data));
        assert_eq!(removed_retrieved_value[&key[..]], None);
        Ok(())
    }

    #[test]
    fn it_gets_an_item_out_of_a_simple_tree() -> BinaryMerkleTreeResult<()> {
        let seed = [0x01u8; 32];
        let path = generate_path(seed);
        let key = vec![0xAAu8];
        let value = vec![0xFFu8];

        let mut bmt = Tree::open(&path, 160)?;
        let root = bmt.insert(None, &mut [&key[..]], &mut vec![&value])?;
        let result = bmt.get(&root, &mut vec![&key[..]])?;
        assert_eq!(result[&key[..]], Some(vec![0xFFu8]));
        tear_down(&path);
        Ok(())
    }

    #[test]
    fn it_fails_to_get_from_empty_tree() -> BinaryMerkleTreeResult<()> {
        let seed = [0x02u8; 32];
        let path = generate_path(seed);
        let key = vec![0x00u8];
        let root_key = vec![0x01u8];

        let bmt = Tree::open(&path, 160)?;
        let items = bmt.get(&root_key, &mut vec![&key[..]])?;
        let expected_item = None;
        assert_eq!(items[&key[..]], expected_item);
        tear_down(&path);
        Ok(())
    }

    #[test]
    fn it_fails_to_get_a_nonexistent_item() -> BinaryMerkleTreeResult<()> {
        let seed = [0x03u8; 32];
        let path = generate_path(seed);
        let key = vec![0xAAu8];
        let value = vec![0xFFu8];

        let mut bmt = Tree::open(&path, 160)?;
        let root = bmt.insert(None, &mut [&key[..]], &mut vec![&value])?;

        let nonexistent_key = vec![0xAB];
        let items = bmt.get(&root, &mut vec![&nonexistent_key[..]])?;
        assert_eq!(items[&nonexistent_key[..]], None);
        tear_down(&path);
        Ok(())
    }

    #[test]
    fn it_gets_items_from_a_small_balanced_tree() -> BinaryMerkleTreeResult<()> {
        let seed = [0x04u8; 32];
        let path = generate_path(seed);
        let mut keys = Vec::with_capacity(8);
        let mut values = Vec::with_capacity(8);
        for i in 0..8 {
            keys.push(vec![i << 5]);
            values.push(vec![i]);
        }
        let mut get_keys = keys.iter().map(|x| x.as_slice()).collect::<Vec<_>>();

        let mut bmt = Tree::open(&path, 3)?;
        let mut insert_values = values.iter().collect::<Vec<_>>();
        let root_hash = bmt.insert(None, &mut get_keys, &mut insert_values)?;

        let items = bmt.get(&root_hash, &mut get_keys)?;
        for (key, value) in get_keys.into_iter().zip(values.iter()) {
            assert_eq!(items[&key[..]], Some(value.clone()))
        }
        tear_down(&path);
        Ok(())
    }

    #[test]
    fn it_gets_items_from_a_small_unbalanced_tree() -> BinaryMerkleTreeResult<()> {
        let seed = [0x05u8; 32];
        let path = generate_path(seed);
        let mut keys: Vec<Vec<u8>> = Vec::with_capacity(7);
        let mut values: Vec<Vec<u8>> = Vec::with_capacity(7);
        for i in 0..7 {
            keys.push(vec![i << 5]);
            values.push(vec![i]);
        }
        let mut get_keys = keys.iter().map(|x| x.as_slice()).collect::<Vec<_>>();
        let mut insert_values = values.iter().collect::<Vec<_>>();
        let mut bmt = Tree::open(&path, 3)?;

        let root_hash = bmt.insert(None, &mut get_keys, &mut insert_values)?;
        let items = bmt.get(&root_hash, &mut get_keys)?;
        for (key, value) in keys.iter().zip(values.iter()) {
            assert_eq!(items[&key[..]], Some(value.clone()))
        }
        tear_down(&path);
        Ok(())
    }

    #[test]
    fn it_gets_items_from_a_medium_balanced_tree() -> BinaryMerkleTreeResult<()> {
        let seed = [0x06u8; 32];
        let path = generate_path(seed);

        let num_leaves = 256;
        let mut keys: Vec<Vec<u8>> = Vec::with_capacity(num_leaves);
        let mut values: Vec<Vec<u8>> = Vec::with_capacity(num_leaves);
        for i in 0..num_leaves {
            keys.push(vec![i as u8]);
            values.push(vec![i as u8]);
        }

        let mut get_keys = keys.iter().map(|x| x.as_slice()).collect::<Vec<_>>();
        let mut insert_values = values.iter().collect::<Vec<_>>();

        let mut bmt = Tree::open(&path, 8)?;
        let root_hash = bmt.insert(None, &mut get_keys, &mut insert_values)?;

        let items = bmt.get(&root_hash, &mut get_keys)?;
        for (key, value) in keys.iter().zip(values.iter()) {
            assert_eq!(items[&key[..]], Some(value.clone()))
        }
        tear_down(&path);
        Ok(())
    }

    #[test]
    fn it_gets_items_from_a_medium_unbalanced_tree() -> BinaryMerkleTreeResult<()> {
        let seed = [0x07u8; 32];
        let path = generate_path(seed);
        let num_leaves = 255;
        let mut keys: Vec<Vec<u8>> = Vec::with_capacity(num_leaves);
        let mut values: Vec<Vec<u8>> = Vec::with_capacity(num_leaves);
        for i in 0..num_leaves {
            keys.push(vec![i as u8]);
            values.push(vec![i as u8]);
        }

        let mut get_keys = keys.iter().map(|x| x.as_slice()).collect::<Vec<_>>();
        let mut insert_values = values.iter().collect::<Vec<_>>();

        let mut bmt = Tree::open(&path, 8)?;
        let root_hash = bmt.insert(None, &mut get_keys, &mut insert_values)?;

        let items = bmt.get(&root_hash, &mut get_keys)?;
        for (key, value) in keys.iter().zip(values.iter()) {
            assert_eq!(items[&key[..]], Some(value.clone()))
        }
        tear_down(&path);
        Ok(())
    }

    #[test]
    fn it_gets_items_from_a_large_balanced_tree() -> BinaryMerkleTreeResult<()> {
        let seed = [0x08u8; 32];
        let path = generate_path(seed);

        #[cfg(not(any(feature = "use_groestl")))]
            let num_leaves = 8196;
        #[cfg(feature = "use_groestl")]
            let num_leaves = 1024;

        let mut keys: Vec<Vec<u8>> = Vec::with_capacity(num_leaves);
        let mut values: Vec<Vec<u8>> = Vec::with_capacity(num_leaves);
        for i in 0..num_leaves {
            keys.push(vec![(i >> 8) as u8, (i & 0xFF) as u8]);
            values.push(vec![(i >> 8) as u8, (i & 0xFF) as u8]);
        }

        let mut get_keys = keys.iter().map(|x| x.as_slice()).collect::<Vec<_>>();
        let mut insert_values = values.iter().collect::<Vec<_>>();

        let mut bmt = Tree::open(&path, 16)?;
        let root_hash = bmt.insert(None, &mut get_keys, &mut insert_values)?;

        let items = bmt.get(&root_hash, &mut get_keys)?;
        for (key, value) in keys.iter().zip(values.iter()) {
            assert_eq!(items[&key[..]], Some(value.clone()))
        }
        tear_down(&path);
        Ok(())
    }

    #[test]
    fn it_gets_items_from_a_large_unbalanced_tree() -> BinaryMerkleTreeResult<()> {
        let seed = [0x09u8; 32];
        let path = generate_path(seed);

        #[cfg(not(any(feature = "use_groestl")))]
            let num_leaves = 8195;
        #[cfg(feature = "use_groestl")]
            let num_leaves = 1023;
        let mut keys: Vec<Vec<u8>> = Vec::with_capacity(num_leaves);
        let mut values: Vec<Vec<u8>> = Vec::with_capacity(num_leaves);
        for i in 0..num_leaves {
            keys.push(vec![(i >> 8) as u8, (i & 0xFF) as u8]);
            values.push(vec![(i >> 8) as u8, (i & 0xFF) as u8]);
        }

        let mut get_keys = keys.iter().map(|x| x.as_slice()).collect::<Vec<_>>();
        let mut insert_values = values.iter().collect::<Vec<_>>();

        let mut bmt = Tree::open(&path, 16)?;
        let root_hash = bmt.insert(None, &mut get_keys, &mut insert_values)?;

        let items = bmt.get(&root_hash, &mut get_keys)?;
        for (key, value) in keys.iter().zip(values.iter()) {
            assert_eq!(items[&key[..]], Some(value.clone()))
        }
        tear_down(&path);
        Ok(())
    }

    #[test]
    fn it_gets_items_from_a_complex_tree() -> BinaryMerkleTreeResult<()> {
        let seed = [0x10u8; 32];
        let path = generate_path(seed);

        // Tree description
        // Node (Letter)
        // Key (Number)
        // Value (Number)
        //
        // A     B      C      D     E     F     G     H     I     J     K     L     M     N     O     P
        // 0x00  0x40, 0x41, 0x60, 0x68, 0x70, 0x71, 0x72, 0x80, 0xC0, 0xC1, 0xE0, 0xE1, 0xE2, 0xF0, 0xF8
        // None, None, None, 0x01, 0x02, None, None, None, 0x03, None, None, None, None, None, 0x04, None
        let pop_key_d = vec![0x60u8]; // 0110_0000   96 (Dec)
        let pop_key_e = vec![0x68u8]; // 0110_1000  104 (Dec)
        let pop_key_i = vec![0x80u8]; // 1000_0000  128 (Dec)
        let pop_key_o = vec![0xF0u8]; // 1111_0000  240 (Dec)

        let mut populated_keys = [&pop_key_d[..], &pop_key_e[..], &pop_key_i[..], &pop_key_o[..]];

        let pop_value_d = vec![0x01u8];
        let pop_value_e = vec![0x02u8];
        let pop_value_i = vec![0x03u8];
        let pop_value_o = vec![0x04u8];

        let mut populated_values = vec![&pop_value_d, &pop_value_e, &pop_value_i, &pop_value_o];

        let mut bmt = Tree::open(&path, 5)?;
        let root_node = bmt.insert(None, &mut populated_keys, &mut populated_values)?;

        let key_a = vec![0x00u8]; // 0000_0000     0 (Dec)
        let key_b = vec![0x40u8]; // 0100_0000    64 (Dec)
        let key_c = vec![0x41u8]; // 0100_0001    65 (Dec)
        let key_f = vec![0x70u8]; // 0111_0000   112 (Dec)
        let key_g = vec![0x71u8]; // 0111_0001   113 (Dec)
        let key_h = vec![0x72u8]; // 0111_0010   114 (Dec)
        let key_j = vec![0xC0u8]; // 1100_0000   192 (Dec)
        let key_k = vec![0xC1u8]; // 1100_0001   193 (Dec)
        let key_l = vec![0xE0u8]; // 1110_0000   224 (Dec)
        let key_m = vec![0xE1u8]; // 1110_0001   225 (Dec)
        let key_n = vec![0xE2u8]; // 1110_0010   226 (Dec)
        let key_p = vec![0xF8u8]; // 1111_1000   248 (Dec)

        let mut keys = vec![
            &key_a[..], &key_b[..], &key_c[..], &pop_key_d[..],
            &pop_key_e[..], &key_f[..], &key_g[..], &key_h[..],
            &pop_key_i[..], &key_j[..], &key_k[..], &key_l[..],
            &key_m[..], &key_n[..], &pop_key_o[..], &key_p[..]];

        let expected_values = vec![
            None, None, None, Some(pop_value_d),
            Some(pop_value_e), None, None, None,
            Some(pop_value_i), None, None, None,
            None, None, Some(pop_value_o), None
        ];


        let items = bmt.get(&root_node, &mut keys)?;
        for (key, value) in keys.iter().zip(expected_values.into_iter()) {
            assert_eq!(items[&key[..]], value);
        }
        tear_down(&path);
        Ok(())
    }

    #[test]
    fn it_returns_the_same_number_of_values_as_keys() -> BinaryMerkleTreeResult<()> {
        let seed = [0x11u8; 32];
        let path = generate_path(seed);

        let initial_key = vec![0x00u8];
        let initial_value = vec![0xFFu8];

        let mut keys = Vec::with_capacity(256);
        for i in 0..256 {
            keys.push(vec![i as u8]);
        }

        let mut get_keys = keys.iter().map(|x| x.as_slice()).collect::<Vec<_>>();

        let mut bmt = Tree::open(&path, 3)?;
        let root_node = bmt.insert(None, &mut [&initial_key], &mut vec![&initial_value])?;

        let items = bmt.get(&root_node, &mut get_keys)?;
        for key in get_keys.iter() {
            if **key == initial_key[..] {
                assert_eq!(items[&key[..]], Some(initial_value.clone()));
            } else {
                assert_eq!(items[&key[..]], None);
            }
        }
        assert_eq!(items.len(), 256);
        tear_down(&path);
        Ok(())
    }

    #[test]
    fn it_inserts_two_leaf_nodes_into_empty_tree() -> BinaryMerkleTreeResult<()> {
        let seed = [0x12u8; 32];
        let path = generate_path(seed);

        let key_values = vec![
            vec![0x00u8],
            vec![0x01u8]
        ];
        let mut keys = key_values.iter().map(|x| x.as_slice()).collect::<Vec<_>>();
        let data_values = vec![
            vec![0x02u8],
            vec![0x03u8]
        ];
        let mut data = data_values.iter().collect::<Vec<_>>();

        let mut bmt = Tree::open(&path, 3)?;
        let root_hash = bmt.insert(None, &mut keys, &mut data)?;
        let items = bmt.get(&root_hash, &mut keys)?;
        for (key, value) in keys.iter().zip(data_values.iter()) {
            assert_eq!(items[&key[..]], Some(value.clone()))
        }
        tear_down(&path);
        Ok(())
    }

    #[test]
    fn it_inserts_two_leaf_nodes_into_empty_tree_with_first_bit_split() -> BinaryMerkleTreeResult<()> {
        let seed = [0x13u8; 32];
        let path = generate_path(seed);

        let key_values = vec![
            vec![0x00u8],
            vec![0x80u8]
        ];
        let mut keys = key_values.iter().map(|x| x.as_slice()).collect::<Vec<_>>();
        let data_values = vec![
            vec![0x02u8],
            vec![0x03u8]
        ];
        let mut data = data_values.iter().collect::<Vec<_>>();

        let mut bmt = Tree::open(&path, 3)?;
        let root_hash = bmt.insert(None, &mut keys, &mut data)?;
        let items = bmt.get(&root_hash, &mut keys)?;
        for (key, value) in keys.iter().zip(data_values.iter()) {
            assert_eq!(items[&key[..]], Some(value.clone()))
        }
        tear_down(&path);
        Ok(())
    }

    #[test]
    fn it_inserts_a_leaf_node_into_empty_tree() -> BinaryMerkleTreeResult<()> {
        let seed = [0x14u8; 32];
        let path = generate_path(seed);

        let key = vec![0xAAu8];
        let data = vec![0xBBu8];

        let mut bmt = Tree::open(&path, 3)?;
        let new_root_hash = bmt.insert(None, &mut [&key[..]], &mut vec![data.as_ref()])?;
        let items = bmt.get(&new_root_hash, &mut vec![&key[..]])?;
        assert_eq!(items[&key[..]], Some(data));
        tear_down(&path);
        Ok(())
    }

    #[test]
    fn it_inserts_multiple_leaf_nodes_into_empty_tree() -> BinaryMerkleTreeResult<()> {
        let seed = [0x15u8; 32];
        let path = generate_path(seed);

        let key_values = vec![
            vec![0xAAu8],  // 1010_1010
            vec![0xBBu8],  // 1011_1011
            vec![0xCCu8]]; // 1100_1100
        let mut keys = key_values.iter().map(|x| x.as_slice()).collect::<Vec<_>>();
        let data_values = vec![vec![0xDDu8], vec![0xEEu8], vec![0xFFu8]];
        let mut data = data_values.iter().collect::<Vec<_>>();

        let mut bmt = Tree::open(&path, 3)?;
        let root_hash = bmt.insert(None, &mut keys, &mut data)?;
        let items = bmt.get(&root_hash, &mut keys)?;
        for (key, value) in keys.iter().zip(data_values.iter()) {
            assert_eq!(items[&key[..]], Some(value.clone()))
        }
        tear_down(&path);
        Ok(())
    }

    #[test]
    fn it_inserts_a_small_even_amount_of_nodes_into_empty_tree() -> BinaryMerkleTreeResult<()> {
        let seed = [0x016u8; 32];
        let path = generate_path(seed);

        let seed = [0xAAu8; 32];
        let mut rng: StdRng = SeedableRng::from_seed(seed);

        let prepare = prepare_inserts(32, &mut rng);

        let key_values = prepare.0;
        let mut keys = key_values.iter().map(|x| x.as_slice()).collect::<Vec<_>>();
        let data_values = prepare.1;
        let mut data = data_values.iter().collect::<Vec<_>>();

        let mut bmt = Tree::open(&path, 16)?;
        let root_hash = bmt.insert(None, &mut keys, &mut data)?;
        let items = bmt.get(&root_hash, &mut keys)?;
        for (key, value) in keys.iter().zip(data.into_iter()) {
            assert_eq!(items[&key[..]], Some(value.clone()))
        }
        tear_down(&path);
        Ok(())
    }

    #[test]
    fn it_inserts_a_small_odd_amount_of_nodes_into_empty_tree() -> BinaryMerkleTreeResult<()> {
        let seed = [0x17u8; 32];
        let path = generate_path(seed);

        let seed = [0xBBu8; 32];
        let mut rng: StdRng = SeedableRng::from_seed(seed);

        let prepare = prepare_inserts(31, &mut rng);

        let key_values = prepare.0;
        let mut keys = key_values.iter().map(|x| x.as_slice()).collect::<Vec<_>>();
        let data_values = prepare.1;
        let mut data = data_values.iter().collect::<Vec<_>>();

        let mut bmt = Tree::open(&path, 16)?;
        let root_hash = bmt.insert(None, &mut keys, &mut data)?;
        let items = bmt.get(&root_hash, &mut keys)?;
        for (key, value) in keys.iter().zip(data_values.iter()) {
            assert_eq!(items[&key[..]], Some(value.clone()))
        }
        tear_down(&path);
        Ok(())
    }

    #[test]
    fn it_inserts_a_medium_even_amount_of_nodes_into_empty_tree() -> BinaryMerkleTreeResult<()> {
        let seed = [0x18u8; 32];
        let path = generate_path(seed);

        let seed = [0xBBu8; 32];
        let mut rng: StdRng = SeedableRng::from_seed(seed);

        let prepare = prepare_inserts(256, &mut rng);

        let key_values = prepare.0;
        let mut keys = key_values.iter().map(|x| x.as_slice()).collect::<Vec<_>>();
        let data_values = prepare.1;
        let mut data = data_values.iter().collect::<Vec<_>>();

        let mut bmt = Tree::open(&path, 16)?;
        let root_hash = bmt.insert(None, &mut keys, &mut data)?;
        let items = bmt.get(&root_hash, &mut keys)?;
        for (key, value) in keys.iter().zip(data_values.iter()) {
            assert_eq!(items[&key[..]], Some(value.clone()))
        }
        tear_down(&path);
        Ok(())
    }

    #[test]
    fn it_inserts_a_medium_odd_amount_of_nodes_into_empty_tree() -> BinaryMerkleTreeResult<()> {
        let seed = [0x19u8; 32];
        let path = generate_path(seed);

        let seed = [0xBBu8; 32];
        let mut rng: StdRng = SeedableRng::from_seed(seed);

        let prepare = prepare_inserts(255, &mut rng);

        let key_values = prepare.0;
        let mut keys = key_values.iter().map(|x| x.as_slice()).collect::<Vec<_>>();
        let data_values = prepare.1;
        let mut data = data_values.iter().collect::<Vec<_>>();

        let mut bmt = Tree::open(&path, 16)?;
        let root_hash = bmt.insert(None, &mut keys, &mut data)?;
        let items = bmt.get(&root_hash, &mut keys)?;
        for (key, value) in keys.iter().zip(data_values.iter()) {
            assert_eq!(items[&key[..]], Some(value.clone()))
        }
        tear_down(&path);
        Ok(())
    }

    #[test]
    fn it_inserts_a_large_even_amount_of_nodes_into_empty_tree() -> BinaryMerkleTreeResult<()> {
        let seed = [0x20u8; 32];
        let path = generate_path(seed);

        let seed = [0xBBu8; 32];
        let mut rng: StdRng = SeedableRng::from_seed(seed);

        #[cfg(not(any(feature = "use_groestl")))]
            let prepare = prepare_inserts(4096, &mut rng);
        #[cfg(feature = "use_groestl")]
            let prepare = prepare_inserts(256, &mut rng);

        let key_values = prepare.0;
        let mut keys = key_values.iter().map(|x| x.as_slice()).collect::<Vec<_>>();
        let data_values = prepare.1;
        let mut data = data_values.iter().collect::<Vec<_>>();

        let mut bmt = Tree::open(&path, 16)?;
        let root_hash = bmt.insert(None, &mut keys, &mut data)?;
        let items = bmt.get(&root_hash, &mut keys)?;
        for (key, value) in keys.iter().zip(data_values.iter()) {
            assert_eq!(items[&key[..]], Some(value.clone()))
        }
        tear_down(&path);
        Ok(())
    }

    #[test]
    fn it_inserts_a_large_odd_amount_of_nodes_into_empty_tree() -> BinaryMerkleTreeResult<()> {
        let seed = [0x21u8; 32];
        let path = generate_path(seed);

        let seed = [0xBBu8; 32];
        let mut rng: StdRng = SeedableRng::from_seed(seed);

        #[cfg(not(any(feature = "use_groestl")))]
            let prepare = prepare_inserts(4095, &mut rng);
        #[cfg(feature = "use_groestl")]
            let prepare = prepare_inserts(256, &mut rng);

        let key_values = prepare.0;
        let mut keys = key_values.iter().map(|x| x.as_slice()).collect::<Vec<_>>();
        let data_values = prepare.1;
        let mut data = data_values.iter().collect::<Vec<_>>();

        let mut bmt = Tree::open(&path, 16)?;
        let root_hash = bmt.insert(None, &mut keys, &mut data)?;
        let items = bmt.get(&root_hash, &mut keys)?;
        for (key, value) in keys.iter().zip(data_values.iter()) {
            assert_eq!(items[&key[..]], Some(value.clone()))
        }
        tear_down(&path);
        Ok(())
    }

    #[test]
    fn it_inserts_a_leaf_node_into_a_tree_with_one_item() -> BinaryMerkleTreeResult<()> {
        let seed = [0x22u8; 32];
        let path = generate_path(seed);

        let first_key = vec![0xAAu8];
        let first_data = vec![0xBBu8];

        let second_key = vec![0xCCu8];
        let second_data = vec![0xDDu8];

        let mut bmt = Tree::open(&path, 3)?;
        let new_root_hash = bmt.insert(None, &mut vec![first_key.as_ref()], &mut vec![first_data.as_ref()])?;
        let second_root_hash = bmt.insert(Some(&new_root_hash), &mut vec![second_key.as_ref()], &mut vec![second_data.as_ref()])?;

        let items = bmt.get(&second_root_hash, &mut vec![first_key.as_ref(), second_key.as_ref()])?;
        assert_eq!(items[&first_key[..]], Some(first_data));
        assert_eq!(items[&second_key[..]], Some(second_data));
        tear_down(&path);
        Ok(())
    }

    #[test]
    fn it_inserts_multiple_leaf_nodes_into_a_small_tree_with_existing_items() -> BinaryMerkleTreeResult<()> {
        let seed = [0x23u8; 32];
        let path = generate_path(seed);

        let seed = [0x4d, 0x1b, 0xf8, 0xad, 0x2d, 0x5d, 0x2e, 0xcb, 0x59, 0x75, 0xc4, 0xb9,
            0x4d, 0xf9, 0xab, 0x5e, 0xf5, 0x12, 0xd4, 0x5c, 0x3d, 0xa0, 0x73, 0x4b,
            0x65, 0x5e, 0xc3, 0x82, 0xcb, 0x6c, 0xc0, 0x66];
        let mut rng: StdRng = SeedableRng::from_seed(seed);

        let num_inserts = 2;
        let prepare_initial = prepare_inserts(num_inserts, &mut rng);
        let initial_key_values = prepare_initial.0;
        let mut initial_keys = initial_key_values.iter().map(|x| x.as_slice()).collect::<Vec<_>>();
        let initial_data_values = prepare_initial.1;
        let mut initial_data = initial_data_values.iter().collect::<Vec<_>>();

        let mut bmt = Tree::open(&path, 160)?;
        let first_root_hash = bmt.insert(None, &mut initial_keys, &mut initial_data)?;

        let prepare_added = prepare_inserts(num_inserts, &mut rng);
        let added_key_values = prepare_added.0;
        let mut added_keys = added_key_values.iter().map(|x| x.as_slice()).collect::<Vec<_>>();
        let added_data_values = prepare_added.1;
        let mut added_data = added_data_values.iter().collect::<Vec<_>>();

        let second_root_hash = bmt.insert(Some(&first_root_hash), &mut added_keys, &mut added_data)?;

        let first_items = bmt.get(&first_root_hash, &mut initial_keys)?;
        let second_items = bmt.get(&second_root_hash, &mut added_keys)?;

        for (key, value) in initial_keys.iter().zip(initial_data_values.iter()) {
            assert_eq!(first_items[&key[..]], Some(value.clone()));
        }
        for (key, value) in added_keys.iter().zip(added_data_values.iter()) {
            assert_eq!(second_items[&key[..]], Some(value.clone()));
        }
        tear_down(&path);
        Ok(())
    }

    #[test]
    fn it_inserts_multiple_leaf_nodes_into_a_tree_with_existing_items() -> BinaryMerkleTreeResult<()> {
        let seed = [0x24u8; 32];
        let path = generate_path(seed);

        let seed = [0xCAu8; 32];
        let mut rng: StdRng = SeedableRng::from_seed(seed);

        #[cfg(not(any(feature = "use_groestl")))]
            let num_inserts = 4096;
        #[cfg(feature = "use_groestl")]
            let num_inserts = 256;
        let prepare_initial = prepare_inserts(num_inserts, &mut rng);
        let initial_key_values = prepare_initial.0;
        let mut initial_keys = initial_key_values.iter().map(|x| x.as_slice()).collect::<Vec<_>>();
        let initial_data_values = prepare_initial.1;
        let mut initial_data = initial_data_values.iter().collect::<Vec<_>>();

        let mut bmt = Tree::open(&path, 160)?;
        let first_root_hash = bmt.insert(None, &mut initial_keys, &mut initial_data)?;

        let prepare_added = prepare_inserts(num_inserts, &mut rng);
        let added_key_values = prepare_added.0;
        let mut added_keys = added_key_values.iter().map(|x| x.as_slice()).collect::<Vec<_>>();
        let added_data_values = prepare_added.1;
        let mut added_data = added_data_values.iter().collect::<Vec<_>>();

        let second_root_hash = bmt.insert(Some(&first_root_hash), &mut added_keys, &mut added_data)?;

        let first_items = bmt.get(&first_root_hash, &mut initial_keys)?;
        let second_items = bmt.get(&second_root_hash, &mut added_keys)?;

        for (key, value) in initial_keys.iter().zip(initial_data_values.iter()) {
            assert_eq!(first_items[&key[..]], Some(value.clone()));
        }
        for (key, value) in added_keys.iter().zip(added_data_values.iter()) {
            assert_eq!(second_items[&key[..]], Some(value.clone()));
        }
        tear_down(&path);
        Ok(())
    }

    #[test]
    fn it_updates_an_existing_entry() -> BinaryMerkleTreeResult<()> {
        let seed = [0x25u8; 32];
        let path = generate_path(seed);

        let key = vec![0xAAu8];
        let first_value = vec![0xBBu8];
        let second_value = vec![0xCCu8];

        let mut bmt = Tree::open(&path, 3)?;
        let first_root_hash = bmt.insert(None, &mut vec![key.as_ref()], &mut vec![first_value.as_ref()])?;
        let second_root_hash = bmt.insert(Some(&first_root_hash), &mut vec![key.as_ref()], &mut vec![second_value.as_ref()])?;

        let first_item = bmt.get(&first_root_hash, &mut vec![key.as_ref()])?;
        let second_item = bmt.get(&second_root_hash, &mut vec![key.as_ref()])?;

        assert_eq!(first_item[&key[..]], Some(first_value));
        assert_eq!(second_item[&key[..]], Some(second_value));
        tear_down(&path);
        Ok(())
    }

    #[test]
    fn it_updates_multiple_existing_entries() -> BinaryMerkleTreeResult<()> {
        let seed = [0x26u8; 32];
        let path = generate_path(seed);

        let seed = [0xEEu8; 32];
        let mut rng: StdRng = SeedableRng::from_seed(seed);

        #[cfg(not(any(feature = "use_groestl")))]
            let prepare_initial = prepare_inserts(4096, &mut rng);
        #[cfg(feature = "use_groestl")]
            let prepare_initial = prepare_inserts(256, &mut rng);

        let initial_key_values = prepare_initial.0;
        let mut initial_keys = initial_key_values.iter().map(|x| x.as_slice()).collect::<Vec<_>>();
        let initial_data_values = prepare_initial.1;
        let mut initial_data = initial_data_values.iter().collect::<Vec<_>>();

        let mut updated_data_values = vec![];
        let mut updated_data = vec![];
        let mut expected_updated_data_values = vec![];
        for i in 0..initial_key_values.len() {
            let num = vec![i as u8; 32];
            updated_data_values.push(num.clone());
            expected_updated_data_values.push(Some(num));
        }

        for i in 0..initial_key_values.len() {
            updated_data.push(updated_data_values[i].as_ref());
        }

        let mut bmt = Tree::open(&path, 160)?;
        let first_root_hash = bmt.insert(None, &mut initial_keys, &mut initial_data)?;
        let second_root_hash = bmt.insert(Some(&first_root_hash), &mut initial_keys, &mut updated_data)?;

        let initial_items = bmt.get(&first_root_hash, &mut initial_keys)?;
        let updated_items = bmt.get(&second_root_hash, &mut initial_keys)?;

        for (key, value) in initial_keys.iter().zip(initial_data.into_iter()) {
            assert_eq!(initial_items[&key[..]], Some(value.clone()));
        }
        for (key, value) in initial_keys.iter().zip(updated_data.into_iter()) {
            assert_eq!(updated_items[&key[..]], Some(value.clone()));
        }
        tear_down(&path);
        Ok(())
    }

    #[test]
    fn it_does_not_panic_when_removing_a_nonexistent_node() -> BinaryMerkleTreeResult<()> {
        let seed = [0x27u8; 32];
        let path = generate_path(seed);

        let mut bmt = Tree::open(&path, 160)?;
        let missing_root_hash = vec![0x00u8];
        bmt.remove(&missing_root_hash)?;
        tear_down(&path);
        Ok(())
    }

    #[test]
    fn it_removes_a_node() -> BinaryMerkleTreeResult<()> {
        let seed = [0x28u8; 32];
        let path = generate_path(seed);

        let key = vec![0x00u8];
        let data = vec![0x01u8];

        let mut bmt = Tree::open(&path, 160)?;
        let root_hash = bmt.insert(None, &mut vec![key.as_ref()], &mut vec![&data])?;

        let inserted_data = bmt.get(&root_hash, &mut vec![key.as_ref()])?;

        assert_eq!(inserted_data[&key[..]], Some(data));

        bmt.remove(&root_hash)?;

        let retrieved_values = bmt.get(&root_hash, &mut vec![&key[..]])?;

        assert_eq!(retrieved_values[&key[..]], None);
        tear_down(&path);
        Ok(())
    }

    #[test]
    fn it_removes_an_entire_tree() -> BinaryMerkleTreeResult<()> {
        let seed = [0x29u8; 32];
        let path = generate_path(seed);

        let seed = [0xBBu8; 32];
        let mut rng: StdRng = SeedableRng::from_seed(seed);

        #[cfg(not(any(feature = "use_groestl")))]
            let prepare = prepare_inserts(4096, &mut rng);
        #[cfg(feature = "use_groestl")]
            let prepare = prepare_inserts(256, &mut rng);

        let mut bmt = Tree::open(&path, 160)?;
        let key_values = prepare.0;
        let data_values = prepare.1;
        let mut keys = key_values.iter().map(|x| x.as_slice()).collect::<Vec<_>>();
        let mut data = data_values.iter().collect::<Vec<_>>();

        let root_hash = bmt.insert(None, &mut keys, &mut data)?;
        let inserted_items = bmt.get(&root_hash, &mut keys)?;

        for (key, value) in keys.iter().zip(data_values.iter()) {
            assert_eq!(inserted_items[&key[..]], Some(value.clone()));
        }

        bmt.remove(&root_hash)?;
        let removed_items = bmt.get(&root_hash, &mut keys)?;

        for key in keys.iter() {
            assert_eq!(removed_items[&key[..]], None);
        }
        tear_down(&path);
        Ok(())
    }

    #[test]
    fn it_removes_an_old_root() -> BinaryMerkleTreeResult<()> {
        let seed = [0x30u8; 32];
        let path = generate_path(seed);

        let first_key = vec![0x00u8];
        let first_data = vec![0x01u8];

        let mut bmt = Tree::open(&path, 160)?;
        let first_root_hash = bmt.insert(None, &mut vec![first_key.as_ref()], &mut vec![first_data.as_ref()])?;

        let second_key = vec![0x02u8];
        let second_data = vec![0x03u8];

        let second_root_hash = bmt.insert(Some(&first_root_hash), &mut vec![second_key.as_ref()], &mut vec![second_data.as_ref()])?;
        bmt.remove(&first_root_hash)?;

        let retrieved_items = bmt.get(&second_root_hash, &mut vec![first_key.as_ref(), second_key.as_ref()])?;
        assert_eq!(retrieved_items[&first_key[..]], Some(first_data));
        assert_eq!(retrieved_items[&second_key[..]], Some(second_data));
        tear_down(&path);
        Ok(())
    }

    #[test]
    fn it_removes_a_small_old_tree() -> BinaryMerkleTreeResult<()> {
        let seed = [0x31u8; 32];
        let path = generate_path(seed);

        let first_key = vec![0x00u8];
        let second_key = vec![0x01u8];
        let third_key = vec![0x02u8];
        let fourth_key = vec![0x03u8];

        let first_data = vec![0x04u8];
        let second_data = vec![0x05u8];
        let third_data = vec![0x06u8];
        let fourth_data = vec![0x07u8];

        let mut first_keys = vec![&first_key[..], &second_key[..]];
        let mut first_entries = vec![&first_data, &second_data];
        let mut bmt = Tree::open(&path, 160)?;
        let first_root_hash = bmt.insert(None, &mut first_keys, &mut first_entries)?;

        let mut second_keys = vec![&third_key[..], &fourth_key[..]];
        let mut second_entries = vec![&third_data, &fourth_data];
        let second_root_hash = bmt.insert(Some(&first_root_hash), &mut second_keys, &mut second_entries)?;
        bmt.remove(&first_root_hash)?;

        let items = bmt.get(&second_root_hash, &mut vec![first_key.as_ref(), second_key.as_ref(), third_key.as_ref(), fourth_key.as_ref()])?;
        for (key, value) in first_keys.iter().zip(first_entries.into_iter()) {
            assert_eq!(items[&key[..]], Some(value.clone()));
        }
        for (key, value) in second_keys.iter().zip(second_entries.into_iter()) {
            assert_eq!(items[&key[..]], Some(value.clone()));
        }
        tear_down(&path);
        Ok(())
    }

    #[test]
    fn it_removes_an_old_large_root() -> BinaryMerkleTreeResult<()> {
        let seed = [0x32u8; 32];
        let path = generate_path(seed);

        let seed = [0xBAu8; 32];
        let mut rng: StdRng = SeedableRng::from_seed(seed);

        let prepare_initial = prepare_inserts(16, &mut rng);
        let initial_key_values = prepare_initial.0;
        let initial_data_values = prepare_initial.1;
        let mut initial_keys = initial_key_values.iter().map(|x| x.as_slice()).collect::<Vec<_>>();
        let mut initial_data = initial_data_values.iter().collect::<Vec<_>>();

        let mut bmt = Tree::open(&path, 160)?;
        let first_root_hash = bmt.insert(None, &mut initial_keys, &mut initial_data)?;

        let prepare_added = prepare_inserts(16, &mut rng);
        let added_key_values = prepare_added.0;
        let added_data_values = prepare_added.1;
        let mut added_keys = added_key_values.iter().map(|x| x.as_slice()).collect::<Vec<_>>();
        let mut added_data = added_data_values.iter().collect::<Vec<_>>();

        let second_root_hash = bmt.insert(Some(&first_root_hash), &mut added_keys, &mut added_data)?;

        bmt.remove(&first_root_hash)?;
        let initial_items = bmt.get(&second_root_hash, &mut initial_keys)?;
        let added_items = bmt.get(&second_root_hash, &mut added_keys)?;
        for (key, value) in initial_keys.iter().zip(initial_data.into_iter()) {
            assert_eq!(initial_items[&key[..]], Some(value.clone()));
        }
        for (key, value) in added_keys.iter().zip(added_data.into_iter()) {
            assert_eq!(added_items[&key[..]], Some(value.clone()));
        }
        tear_down(&path);
        Ok(())
    }

    #[test]
    fn it_iterates_over_multiple_inserts_correctly() -> BinaryMerkleTreeResult<()> {
        let seed = [0x33u8; 32];
        let path = generate_path(seed);

        let seed = [0xEFu8; 32];
        let mut rng: StdRng = SeedableRng::from_seed(seed);
        let mut bmt = Tree::open(&path, 160)?;

        #[cfg(not(any(feature = "use_groestl")))]
            iterate_inserts(8, 100, &mut rng, &mut bmt)?;
        #[cfg(feature = "use_groestl")]
            iterate_inserts(8, 10, &mut rng, &mut bmt)?;

        tear_down(&path);
        Ok(())
    }

    #[test]
    fn it_inserts_with_compressed_nodes_that_are_not_descendants() -> BinaryMerkleTreeResult<()> {
        let seed = [0x34u8; 32];
        let path = generate_path(seed);

        let mut bmt = Tree::open(&path, 160)?;

        let key_values = vec![vec![0x00u8], vec![0x01u8], vec![0x02u8], vec![0x10u8], vec![0x20u8]];
        let mut keys = key_values.iter().map(|x| x.as_slice()).collect::<Vec<_>>();
        let values = vec![vec![0x00u8], vec![0x01u8], vec![0x02u8], vec![0x03u8], vec![0x04u8]];
        let mut data = values.iter().collect::<Vec<_>>();

        let first_root = bmt.insert(None, &mut keys[0..2], &mut data[0..2].to_vec())?;
        let second_root = bmt.insert(Some(&first_root), &mut keys[2..], &mut data[2..].to_vec())?;

        let items = bmt.get(&second_root, &mut keys)?;
        for (key, value) in keys.iter().zip(data.into_iter()) {
            assert_eq!(items[&key[..]], Some(value.clone()));
        }
        tear_down(&path);
        Ok(())
    }

    #[test]
    fn it_inserts_with_compressed_nodes_that_are_descendants() -> BinaryMerkleTreeResult<()> {
        let seed = [0x35u8; 32];
        let path = generate_path(seed);

        let mut bmt = Tree::open(&path, 160)?;

        let key_values = vec![vec![0x10u8], vec![0x11u8], vec![0x00u8], vec![0x01u8], vec![0x02u8]];
        let mut keys = key_values.iter().map(|x| x.as_slice()).collect::<Vec<_>>();
        let values = vec![vec![0x00u8], vec![0x01u8], vec![0x02u8], vec![0x03u8], vec![0x04u8]];
        let mut data = values.iter().collect::<Vec<_>>();

        let sorted_data = vec![vec![0x02u8], vec![0x03u8], vec![0x04u8], vec![0x00u8], vec![0x01u8]];

        let first_root = bmt.insert(None, &mut keys[0..2], &mut data[0..2].to_vec())?;
        let second_root = bmt.insert(Some(&first_root), &mut keys[2..], &mut data[2..].to_vec())?;

        let items = bmt.get(&second_root, &mut keys)?;
        for (key, value) in keys.iter().zip(sorted_data.into_iter()) {
            assert_eq!(items[&key[..]], Some(value.clone()));
        }
        tear_down(&path);
        Ok(())
    }

    #[test]
    fn it_correctly_iterates_removals() -> BinaryMerkleTreeResult<()> {
        let seed = [0x36u8; 32];
        let path = generate_path(seed);

        let seed = [0xA8u8; 32];
        let mut rng: StdRng = SeedableRng::from_seed(seed);
        let mut bmt = Tree::open(&path, 160)?;

        #[cfg(not(any(feature = "use_groestl")))]
            iterate_removals(8, 100, 1, &mut rng, &mut bmt)?;
        #[cfg(feature = "use_groestl")]
            iterate_removals(8, 10, 1, &mut rng, &mut bmt)?;
        tear_down(&path);
        Ok(())
    }

    #[test]
    fn it_correctly_increments_a_leaf_reference_count() -> BinaryMerkleTreeResult<()> {
        let seed = [0x37u8; 32];
        let path = generate_path(seed);

        let mut bmt = Tree::open(&path, 160)?;

        let key = vec![0x00u8];
        let data = vec![0x00u8];

        let first_root = bmt.insert(None, &mut vec![key.as_ref()], &mut vec![data.as_ref()])?;
        let second_root = bmt.insert(Some(&first_root), &mut vec![key.as_ref()], &mut vec![data.as_ref()])?;
        bmt.remove(&first_root)?;
        let item = bmt.get(&second_root, &mut vec![key.as_ref()])?;
        assert_eq!(item[&key[..]], Some(data));
        tear_down(&path);
        Ok(())
    }

    fn generate_path(seed: [u8; 32]) -> PathBuf {
        let mut rng: StdRng = SeedableRng::from_seed(seed);
        let suffix = rng.gen_range(1000, 10000);
        let path_string = format!("Test_DB_{}", suffix);
        PathBuf::from(path_string)
    }

    fn tear_down(_path: &PathBuf) {
        #[cfg(feature = "use_rocksdb")]
        use std::fs::remove_dir_all;

        #[cfg(feature = "use_rocksdb")]
            remove_dir_all(&_path).unwrap();
    }

    fn prepare_inserts(num_entries: usize, rng: &mut StdRng) -> (Vec<Vec<u8>>, Vec<Vec<u8>>) {
        let mut keys = Vec::with_capacity(num_entries);
        let mut data = Vec::with_capacity(num_entries);
        for _ in 0..num_entries {
            let mut key_value = [0u8; 32];
            rng.fill(&mut key_value);
            keys.push(key_value.to_vec());

            let mut data_value = [0u8; 32];
            rng.fill(data_value.as_mut());
            data.push(data_value.to_vec());
        }

        keys.sort();

        (keys, data)
    }

    fn iterate_inserts(entries_per_insert: usize,
                       iterations: usize,
                       rng: &mut StdRng,
                       bmt: &mut Tree) -> BinaryMerkleTreeResult<(Vec<Option<Vec<u8>>>, Vec<Vec<Vec<u8>>>, Vec<Vec<Vec<u8>>>)> {
        let mut state_roots: Vec<Option<Vec<u8>>> = Vec::with_capacity(iterations);
        let mut key_groups = Vec::with_capacity(iterations);
        let mut data_groups = Vec::with_capacity(iterations);
        state_roots.push(None);

        for i in 0..iterations {
            let prepare = prepare_inserts(entries_per_insert, rng);
            let key_values = prepare.0;
            key_groups.push(key_values.clone());
            let data_values = prepare.1;
            data_groups.push(data_values.clone());

            let mut keys = key_values.iter().map(|x| x.as_slice()).collect::<Vec<_>>();
            let mut data = data_values.iter().collect::<Vec<_>>();

            let previous_state_root = &state_roots[i].clone();
            let previous_root;
            match previous_state_root {
                Some(r) => previous_root = Some(r.as_slice()),
                None => previous_root = None
            }

            let new_root = bmt.insert(previous_root, &mut keys, &mut data)?;
            state_roots.push(Some(new_root.clone()));


            let retrieved_items = bmt.get(&new_root, &mut keys)?;
            for (key, value) in keys.iter().zip(data.into_iter()) {
                assert_eq!(retrieved_items[&key[..]], Some(value.clone()));
            }


            for j in 0..key_groups.len() {
                let mut key_block = Vec::with_capacity(key_groups[j].len());
                for k in 0..key_groups[j].len() {
                    key_block.push(key_groups[j][k].as_ref());
                }
                let items = bmt.get(&new_root, &mut key_block)?;
                for (key, value) in key_block.iter().zip(data_groups[j].iter()) {
                    assert_eq!(items[&key[..]], Some(value.clone()));
                }
            }
        }
        Ok((state_roots, key_groups, data_groups))
    }

    fn iterate_removals(entries_per_insert: usize,
                        iterations: usize,
                        removal_frequency: usize,
                        rng: &mut StdRng,
                        bmt: &mut Tree) -> BinaryMerkleTreeResult<()> {
        let inserts = iterate_inserts(entries_per_insert, iterations, rng, bmt)?;
        let state_roots = inserts.0;
        let key_groups = inserts.1;
        let data_groups = inserts.2;

        for i in 1..iterations {
            if i % removal_frequency == 0 {
                let root;
                if let Some(r) = state_roots[i].clone() {
                    root = r;
                } else {
                    panic!("state_roots[{}] is None", i);
                }
                bmt.remove(&root)?;
                for j in 0..iterations {
                    let mut keys = Vec::with_capacity(key_groups[i].len());
                    for k in 0..key_groups[i].len() {
                        keys.push(key_groups[i][k].as_ref());
                    }
                    let items = bmt.get(root.as_ref(), &mut keys)?;
                    if j % removal_frequency == 0 {
                        for key in keys.iter() {
                            assert_eq!(items[&key[..]], None);
                        }
                    } else {
                        for (key, value) in keys.iter().zip(data_groups[i].iter()) {
                            assert_eq!(items[&key[..]], Some(value.clone()));
                        }
                    }

                }
            }
        }
        Ok(())
    }
}
=======
#[cfg(test)]
pub mod integration_tests {
    #[cfg(any(feature = "use_serialization"))]
    use std::error::Error;
    use std::path::PathBuf;

    use rand::rngs::StdRng;
    use rand::{Rng, SeedableRng};

    use starling::merkle_bit::BinaryMerkleTreeResult;
    #[cfg(feature = "use_rocksdb")]
    use starling::rocks_tree::RocksTree;

    #[cfg(not(any(feature = "use_rocksdb")))]
    use starling::hash_tree::HashTree;

    #[cfg(feature = "use_rocksdb")]
    type Tree = RocksTree<Vec<u8>>;

    #[cfg(not(any(feature = "use_rocksdb")))]
    type Tree = HashTree<Vec<u8>>;

    #[test]
    #[cfg(feature = "use_serialization")]
    fn it_works_with_a_real_database() -> BinaryMerkleTreeResult<()> {
        let seed = [0x00u8; 32];
        let path = generate_path(seed);
        let key = vec![0xAAu8];
        let retrieved_value;
        let removed_retrieved_value;
        let data = vec![0xFFu8];
        {
            let mut values = vec![&data];
            let mut tree = Tree::open(&path, 160)?;
            let root;
            match tree.insert(None, &mut [&key], &mut values) {
                Ok(r) => root = r,
                Err(e) => {
                    drop(tree);
                    tear_down(&path);
                    panic!("{:?}", e.description());
                }
            }
            match tree.get(&root, &mut [&key]) {
                Ok(v) => retrieved_value = v,
                Err(e) => {
                    drop(tree);
                    tear_down(&path);
                    panic!("{:?}", e.description());
                }
            }
            match tree.remove(&root) {
                Ok(_) => {}
                Err(e) => {
                    drop(tree);
                    tear_down(&path);
                    panic!("{:?}", e.description());
                }
            }
            match tree.get(&root, &mut [&key]) {
                Ok(v) => removed_retrieved_value = v,
                Err(e) => {
                    drop(tree);
                    tear_down(&path);
                    panic!("{:?}", e.description());
                }
            }
        }
        tear_down(&path);
        assert_eq!(retrieved_value[&key[..]], Some(data));
        assert_eq!(removed_retrieved_value[&key[..]], None);
        Ok(())
    }

    #[test]
    fn it_gets_an_item_out_of_a_simple_tree() -> BinaryMerkleTreeResult<()> {
        let seed = [0x01u8; 32];
        let path = generate_path(seed);
        let key = vec![0xAAu8];
        let value = vec![0xFFu8];

        let mut bmt = Tree::open(&path, 160)?;
        let root = bmt.insert(None, &mut [&key[..]], &mut vec![&value])?;
        let result = bmt.get(&root, &mut vec![&key[..]])?;
        assert_eq!(result[&key[..]], Some(vec![0xFFu8]));
        tear_down(&path);
        Ok(())
    }

    #[test]
    fn it_fails_to_get_from_empty_tree() -> BinaryMerkleTreeResult<()> {
        let seed = [0x02u8; 32];
        let path = generate_path(seed);
        let key = vec![0x00u8];
        let root_key = vec![0x01u8];

        let bmt = Tree::open(&path, 160)?;
        let items = bmt.get(&root_key, &mut vec![&key[..]])?;
        let expected_item = None;
        assert_eq!(items[&key[..]], expected_item);
        tear_down(&path);
        Ok(())
    }

    #[test]
    fn it_fails_to_get_a_nonexistent_item() -> BinaryMerkleTreeResult<()> {
        let seed = [0x03u8; 32];
        let path = generate_path(seed);
        let key = vec![0xAAu8];
        let value = vec![0xFFu8];

        let mut bmt = Tree::open(&path, 160)?;
        let root = bmt.insert(None, &mut [&key[..]], &mut vec![&value])?;

        let nonexistent_key = vec![0xAB];
        let items = bmt.get(&root, &mut vec![&nonexistent_key[..]])?;
        assert_eq!(items[&nonexistent_key[..]], None);
        tear_down(&path);
        Ok(())
    }

    #[test]
    fn it_gets_items_from_a_small_balanced_tree() -> BinaryMerkleTreeResult<()> {
        let seed = [0x04u8; 32];
        let path = generate_path(seed);
        let mut keys = Vec::with_capacity(8);
        let mut values = Vec::with_capacity(8);
        for i in 0..8 {
            keys.push(vec![i << 5]);
            values.push(vec![i]);
        }
        let mut get_keys = keys.iter().map(|x| x.as_slice()).collect::<Vec<_>>();

        let mut bmt = Tree::open(&path, 3)?;
        let mut insert_values = values.iter().collect::<Vec<_>>();
        let root_hash = bmt.insert(None, &mut get_keys, &mut insert_values)?;

        let items = bmt.get(&root_hash, &mut get_keys)?;
        for (key, value) in get_keys.into_iter().zip(values.iter()) {
            assert_eq!(items[&key[..]], Some(value.clone()))
        }
        tear_down(&path);
        Ok(())
    }

    #[test]
    fn it_gets_items_from_a_small_unbalanced_tree() -> BinaryMerkleTreeResult<()> {
        let seed = [0x05u8; 32];
        let path = generate_path(seed);
        let mut keys: Vec<Vec<u8>> = Vec::with_capacity(7);
        let mut values: Vec<Vec<u8>> = Vec::with_capacity(7);
        for i in 0..7 {
            keys.push(vec![i << 5]);
            values.push(vec![i]);
        }
        let mut get_keys = keys.iter().map(|x| x.as_slice()).collect::<Vec<_>>();
        let mut insert_values = values.iter().collect::<Vec<_>>();
        let mut bmt = Tree::open(&path, 3)?;

        let root_hash = bmt.insert(None, &mut get_keys, &mut insert_values)?;
        let items = bmt.get(&root_hash, &mut get_keys)?;
        for (key, value) in keys.iter().zip(values.iter()) {
            assert_eq!(items[&key[..]], Some(value.clone()))
        }
        tear_down(&path);
        Ok(())
    }

    #[test]
    fn it_gets_items_from_a_medium_balanced_tree() -> BinaryMerkleTreeResult<()> {
        let seed = [0x06u8; 32];
        let path = generate_path(seed);

        let num_leaves = 256;
        let mut keys: Vec<Vec<u8>> = Vec::with_capacity(num_leaves);
        let mut values: Vec<Vec<u8>> = Vec::with_capacity(num_leaves);
        for i in 0..num_leaves {
            keys.push(vec![i as u8]);
            values.push(vec![i as u8]);
        }

        let mut get_keys = keys.iter().map(|x| x.as_slice()).collect::<Vec<_>>();
        let mut insert_values = values.iter().collect::<Vec<_>>();

        let mut bmt = Tree::open(&path, 8)?;
        let root_hash = bmt.insert(None, &mut get_keys, &mut insert_values)?;

        let items = bmt.get(&root_hash, &mut get_keys)?;
        for (key, value) in keys.iter().zip(values.iter()) {
            assert_eq!(items[&key[..]], Some(value.clone()))
        }
        tear_down(&path);
        Ok(())
    }

    #[test]
    fn it_gets_items_from_a_medium_unbalanced_tree() -> BinaryMerkleTreeResult<()> {
        let seed = [0x07u8; 32];
        let path = generate_path(seed);
        let num_leaves = 255;
        let mut keys: Vec<Vec<u8>> = Vec::with_capacity(num_leaves);
        let mut values: Vec<Vec<u8>> = Vec::with_capacity(num_leaves);
        for i in 0..num_leaves {
            keys.push(vec![i as u8]);
            values.push(vec![i as u8]);
        }

        let mut get_keys = keys.iter().map(|x| x.as_slice()).collect::<Vec<_>>();
        let mut insert_values = values.iter().collect::<Vec<_>>();

        let mut bmt = Tree::open(&path, 8)?;
        let root_hash = bmt.insert(None, &mut get_keys, &mut insert_values)?;

        let items = bmt.get(&root_hash, &mut get_keys)?;
        for (key, value) in keys.iter().zip(values.iter()) {
            assert_eq!(items[&key[..]], Some(value.clone()))
        }
        tear_down(&path);
        Ok(())
    }

    #[test]
    fn it_gets_items_from_a_large_balanced_tree() -> BinaryMerkleTreeResult<()> {
        let seed = [0x08u8; 32];
        let path = generate_path(seed);

        #[cfg(not(any(feature = "use_groestl")))]
        let num_leaves = 8196;
        #[cfg(feature = "use_groestl")]
        let num_leaves = 1024;

        let mut keys: Vec<Vec<u8>> = Vec::with_capacity(num_leaves);
        let mut values: Vec<Vec<u8>> = Vec::with_capacity(num_leaves);
        for i in 0..num_leaves {
            keys.push(vec![(i >> 8) as u8, (i & 0xFF) as u8]);
            values.push(vec![(i >> 8) as u8, (i & 0xFF) as u8]);
        }

        let mut get_keys = keys.iter().map(|x| x.as_slice()).collect::<Vec<_>>();
        let mut insert_values = values.iter().collect::<Vec<_>>();

        let mut bmt = Tree::open(&path, 16)?;
        let root_hash = bmt.insert(None, &mut get_keys, &mut insert_values)?;

        let items = bmt.get(&root_hash, &mut get_keys)?;
        for (key, value) in keys.iter().zip(values.iter()) {
            assert_eq!(items[&key[..]], Some(value.clone()))
        }
        tear_down(&path);
        Ok(())
    }

    #[test]
    fn it_gets_items_from_a_large_unbalanced_tree() -> BinaryMerkleTreeResult<()> {
        let seed = [0x09u8; 32];
        let path = generate_path(seed);

        #[cfg(not(any(feature = "use_groestl")))]
        let num_leaves = 8195;
        #[cfg(feature = "use_groestl")]
        let num_leaves = 1023;
        let mut keys: Vec<Vec<u8>> = Vec::with_capacity(num_leaves);
        let mut values: Vec<Vec<u8>> = Vec::with_capacity(num_leaves);
        for i in 0..num_leaves {
            keys.push(vec![(i >> 8) as u8, (i & 0xFF) as u8]);
            values.push(vec![(i >> 8) as u8, (i & 0xFF) as u8]);
        }

        let mut get_keys = keys.iter().map(|x| x.as_slice()).collect::<Vec<_>>();
        let mut insert_values = values.iter().collect::<Vec<_>>();

        let mut bmt = Tree::open(&path, 16)?;
        let root_hash = bmt.insert(None, &mut get_keys, &mut insert_values)?;

        let items = bmt.get(&root_hash, &mut get_keys)?;
        for (key, value) in keys.iter().zip(values.iter()) {
            assert_eq!(items[&key[..]], Some(value.clone()))
        }
        tear_down(&path);
        Ok(())
    }

    #[test]
    fn it_gets_items_from_a_complex_tree() -> BinaryMerkleTreeResult<()> {
        let seed = [0x10u8; 32];
        let path = generate_path(seed);

        // Tree description
        // Node (Letter)
        // Key (Number)
        // Value (Number)
        //
        // A     B      C      D     E     F     G     H     I     J     K     L     M     N     O     P
        // 0x00  0x40, 0x41, 0x60, 0x68, 0x70, 0x71, 0x72, 0x80, 0xC0, 0xC1, 0xE0, 0xE1, 0xE2, 0xF0, 0xF8
        // None, None, None, 0x01, 0x02, None, None, None, 0x03, None, None, None, None, None, 0x04, None
        let pop_key_d = vec![0x60u8]; // 0110_0000   96 (Dec)
        let pop_key_e = vec![0x68u8]; // 0110_1000  104 (Dec)
        let pop_key_i = vec![0x80u8]; // 1000_0000  128 (Dec)
        let pop_key_o = vec![0xF0u8]; // 1111_0000  240 (Dec)

        let mut populated_keys = [
            &pop_key_d[..],
            &pop_key_e[..],
            &pop_key_i[..],
            &pop_key_o[..],
        ];

        let pop_value_d = vec![0x01u8];
        let pop_value_e = vec![0x02u8];
        let pop_value_i = vec![0x03u8];
        let pop_value_o = vec![0x04u8];

        let mut populated_values = vec![&pop_value_d, &pop_value_e, &pop_value_i, &pop_value_o];

        let mut bmt = Tree::open(&path, 5)?;
        let root_node = bmt.insert(None, &mut populated_keys, &mut populated_values)?;

        let key_a = vec![0x00u8]; // 0000_0000     0 (Dec)
        let key_b = vec![0x40u8]; // 0100_0000    64 (Dec)
        let key_c = vec![0x41u8]; // 0100_0001    65 (Dec)
        let key_f = vec![0x70u8]; // 0111_0000   112 (Dec)
        let key_g = vec![0x71u8]; // 0111_0001   113 (Dec)
        let key_h = vec![0x72u8]; // 0111_0010   114 (Dec)
        let key_j = vec![0xC0u8]; // 1100_0000   192 (Dec)
        let key_k = vec![0xC1u8]; // 1100_0001   193 (Dec)
        let key_l = vec![0xE0u8]; // 1110_0000   224 (Dec)
        let key_m = vec![0xE1u8]; // 1110_0001   225 (Dec)
        let key_n = vec![0xE2u8]; // 1110_0010   226 (Dec)
        let key_p = vec![0xF8u8]; // 1111_1000   248 (Dec)

        let mut keys = vec![
            &key_a[..],
            &key_b[..],
            &key_c[..],
            &pop_key_d[..],
            &pop_key_e[..],
            &key_f[..],
            &key_g[..],
            &key_h[..],
            &pop_key_i[..],
            &key_j[..],
            &key_k[..],
            &key_l[..],
            &key_m[..],
            &key_n[..],
            &pop_key_o[..],
            &key_p[..],
        ];

        let expected_values = vec![
            None,
            None,
            None,
            Some(pop_value_d),
            Some(pop_value_e),
            None,
            None,
            None,
            Some(pop_value_i),
            None,
            None,
            None,
            None,
            None,
            Some(pop_value_o),
            None,
        ];

        let items = bmt.get(&root_node, &mut keys)?;
        for (key, value) in keys.iter().zip(expected_values.into_iter()) {
            assert_eq!(items[&key[..]], value);
        }
        tear_down(&path);
        Ok(())
    }

    #[test]
    fn it_returns_the_same_number_of_values_as_keys() -> BinaryMerkleTreeResult<()> {
        let seed = [0x11u8; 32];
        let path = generate_path(seed);

        let initial_key = vec![0x00u8];
        let initial_value = vec![0xFFu8];

        let mut keys = Vec::with_capacity(256);
        for i in 0..256 {
            keys.push(vec![i as u8]);
        }

        let mut get_keys = keys.iter().map(|x| x.as_slice()).collect::<Vec<_>>();

        let mut bmt = Tree::open(&path, 3)?;
        let root_node = bmt.insert(None, &mut [&initial_key], &mut vec![&initial_value])?;

        let items = bmt.get(&root_node, &mut get_keys)?;
        for key in get_keys.iter() {
            if **key == initial_key[..] {
                assert_eq!(items[&key[..]], Some(initial_value.clone()));
            } else {
                assert_eq!(items[&key[..]], None);
            }
        }
        assert_eq!(items.len(), 256);
        tear_down(&path);
        Ok(())
    }

    #[test]
    fn it_inserts_two_leaf_nodes_into_empty_tree() -> BinaryMerkleTreeResult<()> {
        let seed = [0x12u8; 32];
        let path = generate_path(seed);

        let key_values = vec![vec![0x00u8], vec![0x01u8]];
        let mut keys = key_values.iter().map(|x| x.as_slice()).collect::<Vec<_>>();
        let data_values = vec![vec![0x02u8], vec![0x03u8]];
        let mut data = data_values.iter().collect::<Vec<_>>();

        let mut bmt = Tree::open(&path, 3)?;
        let root_hash = bmt.insert(None, &mut keys, &mut data)?;
        let items = bmt.get(&root_hash, &mut keys)?;
        for (key, value) in keys.iter().zip(data_values.iter()) {
            assert_eq!(items[&key[..]], Some(value.clone()))
        }
        tear_down(&path);
        Ok(())
    }

    #[test]
    fn it_inserts_two_leaf_nodes_into_empty_tree_with_first_bit_split() -> BinaryMerkleTreeResult<()>
    {
        let seed = [0x13u8; 32];
        let path = generate_path(seed);

        let key_values = vec![vec![0x00u8], vec![0x80u8]];
        let mut keys = key_values.iter().map(|x| x.as_slice()).collect::<Vec<_>>();
        let data_values = vec![vec![0x02u8], vec![0x03u8]];
        let mut data = data_values.iter().collect::<Vec<_>>();

        let mut bmt = Tree::open(&path, 3)?;
        let root_hash = bmt.insert(None, &mut keys, &mut data)?;
        let items = bmt.get(&root_hash, &mut keys)?;
        for (key, value) in keys.iter().zip(data_values.iter()) {
            assert_eq!(items[&key[..]], Some(value.clone()))
        }
        tear_down(&path);
        Ok(())
    }

    #[test]
    fn it_inserts_a_leaf_node_into_empty_tree() -> BinaryMerkleTreeResult<()> {
        let seed = [0x14u8; 32];
        let path = generate_path(seed);

        let key = vec![0xAAu8];
        let data = vec![0xBBu8];

        let mut bmt = Tree::open(&path, 3)?;
        let new_root_hash = bmt.insert(None, &mut [&key[..]], &mut vec![data.as_ref()])?;
        let items = bmt.get(&new_root_hash, &mut vec![&key[..]])?;
        assert_eq!(items[&key[..]], Some(data));
        tear_down(&path);
        Ok(())
    }

    #[test]
    fn it_inserts_multiple_leaf_nodes_into_empty_tree() -> BinaryMerkleTreeResult<()> {
        let seed = [0x15u8; 32];
        let path = generate_path(seed);

        let key_values = vec![
            vec![0xAAu8], // 1010_1010
            vec![0xBBu8], // 1011_1011
            vec![0xCCu8],
        ]; // 1100_1100
        let mut keys = key_values.iter().map(|x| x.as_slice()).collect::<Vec<_>>();
        let data_values = vec![vec![0xDDu8], vec![0xEEu8], vec![0xFFu8]];
        let mut data = data_values.iter().collect::<Vec<_>>();

        let mut bmt = Tree::open(&path, 3)?;
        let root_hash = bmt.insert(None, &mut keys, &mut data)?;
        let items = bmt.get(&root_hash, &mut keys)?;
        for (key, value) in keys.iter().zip(data_values.iter()) {
            assert_eq!(items[&key[..]], Some(value.clone()))
        }
        tear_down(&path);
        Ok(())
    }

    #[test]
    fn it_inserts_a_small_even_amount_of_nodes_into_empty_tree() -> BinaryMerkleTreeResult<()> {
        let seed = [0x016u8; 32];
        let path = generate_path(seed);

        let seed = [0xAAu8; 32];
        let mut rng: StdRng = SeedableRng::from_seed(seed);

        let prepare = prepare_inserts(32, &mut rng);

        let key_values = prepare.0;
        let mut keys = key_values.iter().map(|x| x.as_slice()).collect::<Vec<_>>();
        let data_values = prepare.1;
        let mut data = data_values.iter().collect::<Vec<_>>();

        let mut bmt = Tree::open(&path, 16)?;
        let root_hash = bmt.insert(None, &mut keys, &mut data)?;
        let items = bmt.get(&root_hash, &mut keys)?;
        for (key, value) in keys.iter().zip(data.into_iter()) {
            assert_eq!(items[&key[..]], Some(value.clone()))
        }
        tear_down(&path);
        Ok(())
    }

    #[test]
    fn it_inserts_a_small_odd_amount_of_nodes_into_empty_tree() -> BinaryMerkleTreeResult<()> {
        let seed = [0x17u8; 32];
        let path = generate_path(seed);

        let seed = [0xBBu8; 32];
        let mut rng: StdRng = SeedableRng::from_seed(seed);

        let prepare = prepare_inserts(31, &mut rng);

        let key_values = prepare.0;
        let mut keys = key_values.iter().map(|x| x.as_slice()).collect::<Vec<_>>();
        let data_values = prepare.1;
        let mut data = data_values.iter().collect::<Vec<_>>();

        let mut bmt = Tree::open(&path, 16)?;
        let root_hash = bmt.insert(None, &mut keys, &mut data)?;
        let items = bmt.get(&root_hash, &mut keys)?;
        for (key, value) in keys.iter().zip(data_values.iter()) {
            assert_eq!(items[&key[..]], Some(value.clone()))
        }
        tear_down(&path);
        Ok(())
    }

    #[test]
    fn it_inserts_a_medium_even_amount_of_nodes_into_empty_tree() -> BinaryMerkleTreeResult<()> {
        let seed = [0x18u8; 32];
        let path = generate_path(seed);

        let seed = [0xBBu8; 32];
        let mut rng: StdRng = SeedableRng::from_seed(seed);

        let prepare = prepare_inserts(256, &mut rng);

        let key_values = prepare.0;
        let mut keys = key_values.iter().map(|x| x.as_slice()).collect::<Vec<_>>();
        let data_values = prepare.1;
        let mut data = data_values.iter().collect::<Vec<_>>();

        let mut bmt = Tree::open(&path, 16)?;
        let root_hash = bmt.insert(None, &mut keys, &mut data)?;
        let items = bmt.get(&root_hash, &mut keys)?;
        for (key, value) in keys.iter().zip(data_values.iter()) {
            assert_eq!(items[&key[..]], Some(value.clone()))
        }
        tear_down(&path);
        Ok(())
    }

    #[test]
    fn it_inserts_a_medium_odd_amount_of_nodes_into_empty_tree() -> BinaryMerkleTreeResult<()> {
        let seed = [0x19u8; 32];
        let path = generate_path(seed);

        let seed = [0xBBu8; 32];
        let mut rng: StdRng = SeedableRng::from_seed(seed);

        let prepare = prepare_inserts(255, &mut rng);

        let key_values = prepare.0;
        let mut keys = key_values.iter().map(|x| x.as_slice()).collect::<Vec<_>>();
        let data_values = prepare.1;
        let mut data = data_values.iter().collect::<Vec<_>>();

        let mut bmt = Tree::open(&path, 16)?;
        let root_hash = bmt.insert(None, &mut keys, &mut data)?;
        let items = bmt.get(&root_hash, &mut keys)?;
        for (key, value) in keys.iter().zip(data_values.iter()) {
            assert_eq!(items[&key[..]], Some(value.clone()))
        }
        tear_down(&path);
        Ok(())
    }

    #[test]
    fn it_inserts_a_large_even_amount_of_nodes_into_empty_tree() -> BinaryMerkleTreeResult<()> {
        let seed = [0x20u8; 32];
        let path = generate_path(seed);

        let seed = [0xBBu8; 32];
        let mut rng: StdRng = SeedableRng::from_seed(seed);

        #[cfg(not(any(feature = "use_groestl")))]
        let prepare = prepare_inserts(4096, &mut rng);
        #[cfg(feature = "use_groestl")]
        let prepare = prepare_inserts(256, &mut rng);

        let key_values = prepare.0;
        let mut keys = key_values.iter().map(|x| x.as_slice()).collect::<Vec<_>>();
        let data_values = prepare.1;
        let mut data = data_values.iter().collect::<Vec<_>>();

        let mut bmt = Tree::open(&path, 16)?;
        let root_hash = bmt.insert(None, &mut keys, &mut data)?;
        let items = bmt.get(&root_hash, &mut keys)?;
        for (key, value) in keys.iter().zip(data_values.iter()) {
            assert_eq!(items[&key[..]], Some(value.clone()))
        }
        tear_down(&path);
        Ok(())
    }

    #[test]
    fn it_inserts_a_large_odd_amount_of_nodes_into_empty_tree() -> BinaryMerkleTreeResult<()> {
        let seed = [0x21u8; 32];
        let path = generate_path(seed);

        let seed = [0xBBu8; 32];
        let mut rng: StdRng = SeedableRng::from_seed(seed);

        #[cfg(not(any(feature = "use_groestl")))]
        let prepare = prepare_inserts(4095, &mut rng);
        #[cfg(feature = "use_groestl")]
        let prepare = prepare_inserts(256, &mut rng);

        let key_values = prepare.0;
        let mut keys = key_values.iter().map(|x| x.as_slice()).collect::<Vec<_>>();
        let data_values = prepare.1;
        let mut data = data_values.iter().collect::<Vec<_>>();

        let mut bmt = Tree::open(&path, 16)?;
        let root_hash = bmt.insert(None, &mut keys, &mut data)?;
        let items = bmt.get(&root_hash, &mut keys)?;
        for (key, value) in keys.iter().zip(data_values.iter()) {
            assert_eq!(items[&key[..]], Some(value.clone()))
        }
        tear_down(&path);
        Ok(())
    }

    #[test]
    fn it_inserts_a_leaf_node_into_a_tree_with_one_item() -> BinaryMerkleTreeResult<()> {
        let seed = [0x22u8; 32];
        let path = generate_path(seed);

        let first_key = vec![0xAAu8];
        let first_data = vec![0xBBu8];

        let second_key = vec![0xCCu8];
        let second_data = vec![0xDDu8];

        let mut bmt = Tree::open(&path, 3)?;
        let new_root_hash = bmt.insert(
            None,
            &mut vec![first_key.as_ref()],
            &mut vec![first_data.as_ref()],
        )?;
        let second_root_hash = bmt.insert(
            Some(&new_root_hash),
            &mut vec![second_key.as_ref()],
            &mut vec![second_data.as_ref()],
        )?;

        let items = bmt.get(
            &second_root_hash,
            &mut vec![first_key.as_ref(), second_key.as_ref()],
        )?;
        assert_eq!(items[&first_key[..]], Some(first_data));
        assert_eq!(items[&second_key[..]], Some(second_data));
        tear_down(&path);
        Ok(())
    }

    #[test]
    fn it_inserts_multiple_leaf_nodes_into_a_small_tree_with_existing_items(
    ) -> BinaryMerkleTreeResult<()> {
        let seed = [0x23u8; 32];
        let path = generate_path(seed);

        let seed = [
            0x4d, 0x1b, 0xf8, 0xad, 0x2d, 0x5d, 0x2e, 0xcb, 0x59, 0x75, 0xc4, 0xb9, 0x4d, 0xf9,
            0xab, 0x5e, 0xf5, 0x12, 0xd4, 0x5c, 0x3d, 0xa0, 0x73, 0x4b, 0x65, 0x5e, 0xc3, 0x82,
            0xcb, 0x6c, 0xc0, 0x66,
        ];
        let mut rng: StdRng = SeedableRng::from_seed(seed);

        let num_inserts = 2;
        let prepare_initial = prepare_inserts(num_inserts, &mut rng);
        let initial_key_values = prepare_initial.0;
        let mut initial_keys = initial_key_values
            .iter()
            .map(|x| x.as_slice())
            .collect::<Vec<_>>();
        let initial_data_values = prepare_initial.1;
        let mut initial_data = initial_data_values.iter().collect::<Vec<_>>();

        let mut bmt = Tree::open(&path, 160)?;
        let first_root_hash = bmt.insert(None, &mut initial_keys, &mut initial_data)?;

        let prepare_added = prepare_inserts(num_inserts, &mut rng);
        let added_key_values = prepare_added.0;
        let mut added_keys = added_key_values
            .iter()
            .map(|x| x.as_slice())
            .collect::<Vec<_>>();
        let added_data_values = prepare_added.1;
        let mut added_data = added_data_values.iter().collect::<Vec<_>>();

        let second_root_hash =
            bmt.insert(Some(&first_root_hash), &mut added_keys, &mut added_data)?;

        let first_items = bmt.get(&first_root_hash, &mut initial_keys)?;
        let second_items = bmt.get(&second_root_hash, &mut added_keys)?;

        for (key, value) in initial_keys.iter().zip(initial_data_values.iter()) {
            assert_eq!(first_items[&key[..]], Some(value.clone()));
        }
        for (key, value) in added_keys.iter().zip(added_data_values.iter()) {
            assert_eq!(second_items[&key[..]], Some(value.clone()));
        }
        tear_down(&path);
        Ok(())
    }

    #[test]
    fn it_inserts_multiple_leaf_nodes_into_a_tree_with_existing_items() -> BinaryMerkleTreeResult<()>
    {
        let seed = [0x24u8; 32];
        let path = generate_path(seed);

        let seed = [0xCAu8; 32];
        let mut rng: StdRng = SeedableRng::from_seed(seed);

        #[cfg(not(any(feature = "use_groestl")))]
        let num_inserts = 4096;
        #[cfg(feature = "use_groestl")]
        let num_inserts = 256;
        let prepare_initial = prepare_inserts(num_inserts, &mut rng);
        let initial_key_values = prepare_initial.0;
        let mut initial_keys = initial_key_values
            .iter()
            .map(|x| x.as_slice())
            .collect::<Vec<_>>();
        let initial_data_values = prepare_initial.1;
        let mut initial_data = initial_data_values.iter().collect::<Vec<_>>();

        let mut bmt = Tree::open(&path, 160)?;
        let first_root_hash = bmt.insert(None, &mut initial_keys, &mut initial_data)?;

        let prepare_added = prepare_inserts(num_inserts, &mut rng);
        let added_key_values = prepare_added.0;
        let mut added_keys = added_key_values
            .iter()
            .map(|x| x.as_slice())
            .collect::<Vec<_>>();
        let added_data_values = prepare_added.1;
        let mut added_data = added_data_values.iter().collect::<Vec<_>>();

        let second_root_hash =
            bmt.insert(Some(&first_root_hash), &mut added_keys, &mut added_data)?;

        let first_items = bmt.get(&first_root_hash, &mut initial_keys)?;
        let second_items = bmt.get(&second_root_hash, &mut added_keys)?;

        for (key, value) in initial_keys.iter().zip(initial_data_values.iter()) {
            assert_eq!(first_items[&key[..]], Some(value.clone()));
        }
        for (key, value) in added_keys.iter().zip(added_data_values.iter()) {
            assert_eq!(second_items[&key[..]], Some(value.clone()));
        }
        tear_down(&path);
        Ok(())
    }

    #[test]
    fn it_updates_an_existing_entry() -> BinaryMerkleTreeResult<()> {
        let seed = [0x25u8; 32];
        let path = generate_path(seed);

        let key = vec![0xAAu8];
        let first_value = vec![0xBBu8];
        let second_value = vec![0xCCu8];

        let mut bmt = Tree::open(&path, 3)?;
        let first_root_hash = bmt.insert(
            None,
            &mut vec![key.as_ref()],
            &mut vec![first_value.as_ref()],
        )?;
        let second_root_hash = bmt.insert(
            Some(&first_root_hash),
            &mut vec![key.as_ref()],
            &mut vec![second_value.as_ref()],
        )?;

        let first_item = bmt.get(&first_root_hash, &mut vec![key.as_ref()])?;
        let second_item = bmt.get(&second_root_hash, &mut vec![key.as_ref()])?;

        assert_eq!(first_item[&key[..]], Some(first_value));
        assert_eq!(second_item[&key[..]], Some(second_value));
        tear_down(&path);
        Ok(())
    }

    #[test]
    fn it_updates_multiple_existing_entries() -> BinaryMerkleTreeResult<()> {
        let seed = [0x26u8; 32];
        let path = generate_path(seed);

        let seed = [0xEEu8; 32];
        let mut rng: StdRng = SeedableRng::from_seed(seed);

        #[cfg(not(any(feature = "use_groestl")))]
        let prepare_initial = prepare_inserts(4096, &mut rng);
        #[cfg(feature = "use_groestl")]
        let prepare_initial = prepare_inserts(256, &mut rng);

        let initial_key_values = prepare_initial.0;
        let mut initial_keys = initial_key_values
            .iter()
            .map(|x| x.as_slice())
            .collect::<Vec<_>>();
        let initial_data_values = prepare_initial.1;
        let mut initial_data = initial_data_values.iter().collect::<Vec<_>>();

        let mut updated_data_values = vec![];
        let mut updated_data = vec![];
        let mut expected_updated_data_values = vec![];
        for i in 0..initial_key_values.len() {
            let num = vec![i as u8; 32];
            updated_data_values.push(num.clone());
            expected_updated_data_values.push(Some(num));
        }

        for i in 0..initial_key_values.len() {
            updated_data.push(updated_data_values[i].as_ref());
        }

        let mut bmt = Tree::open(&path, 160)?;
        let first_root_hash = bmt.insert(None, &mut initial_keys, &mut initial_data)?;
        let second_root_hash =
            bmt.insert(Some(&first_root_hash), &mut initial_keys, &mut updated_data)?;

        let initial_items = bmt.get(&first_root_hash, &mut initial_keys)?;
        let updated_items = bmt.get(&second_root_hash, &mut initial_keys)?;

        for (key, value) in initial_keys.iter().zip(initial_data.into_iter()) {
            assert_eq!(initial_items[&key[..]], Some(value.clone()));
        }
        for (key, value) in initial_keys.iter().zip(updated_data.into_iter()) {
            assert_eq!(updated_items[&key[..]], Some(value.clone()));
        }
        tear_down(&path);
        Ok(())
    }

    #[test]
    fn it_does_not_panic_when_removing_a_nonexistent_node() -> BinaryMerkleTreeResult<()> {
        let seed = [0x27u8; 32];
        let path = generate_path(seed);

        let mut bmt = Tree::open(&path, 160)?;
        let missing_root_hash = vec![0x00u8];
        bmt.remove(&missing_root_hash)?;
        tear_down(&path);
        Ok(())
    }

    #[test]
    fn it_removes_a_node() -> BinaryMerkleTreeResult<()> {
        let seed = [0x28u8; 32];
        let path = generate_path(seed);

        let key = vec![0x00u8];
        let data = vec![0x01u8];

        let mut bmt = Tree::open(&path, 160)?;
        let root_hash = bmt.insert(None, &mut vec![key.as_ref()], &mut vec![&data])?;

        let inserted_data = bmt.get(&root_hash, &mut vec![key.as_ref()])?;

        assert_eq!(inserted_data[&key[..]], Some(data));

        bmt.remove(&root_hash)?;

        let retrieved_values = bmt.get(&root_hash, &mut vec![&key[..]])?;

        assert_eq!(retrieved_values[&key[..]], None);
        tear_down(&path);
        Ok(())
    }

    #[test]
    fn it_removes_an_entire_tree() -> BinaryMerkleTreeResult<()> {
        let seed = [0x29u8; 32];
        let path = generate_path(seed);

        let seed = [0xBBu8; 32];
        let mut rng: StdRng = SeedableRng::from_seed(seed);

        #[cfg(not(any(feature = "use_groestl")))]
        let prepare = prepare_inserts(4096, &mut rng);
        #[cfg(feature = "use_groestl")]
        let prepare = prepare_inserts(256, &mut rng);

        let mut bmt = Tree::open(&path, 160)?;
        let key_values = prepare.0;
        let data_values = prepare.1;
        let mut keys = key_values.iter().map(|x| x.as_slice()).collect::<Vec<_>>();
        let mut data = data_values.iter().collect::<Vec<_>>();

        let root_hash = bmt.insert(None, &mut keys, &mut data)?;
        let inserted_items = bmt.get(&root_hash, &mut keys)?;

        for (key, value) in keys.iter().zip(data_values.iter()) {
            assert_eq!(inserted_items[&key[..]], Some(value.clone()));
        }

        bmt.remove(&root_hash)?;
        let removed_items = bmt.get(&root_hash, &mut keys)?;

        for key in keys.iter() {
            assert_eq!(removed_items[&key[..]], None);
        }
        tear_down(&path);
        Ok(())
    }

    #[test]
    fn it_removes_an_old_root() -> BinaryMerkleTreeResult<()> {
        let seed = [0x30u8; 32];
        let path = generate_path(seed);

        let first_key = vec![0x00u8];
        let first_data = vec![0x01u8];

        let mut bmt = Tree::open(&path, 160)?;
        let first_root_hash = bmt.insert(
            None,
            &mut vec![first_key.as_ref()],
            &mut vec![first_data.as_ref()],
        )?;

        let second_key = vec![0x02u8];
        let second_data = vec![0x03u8];

        let second_root_hash = bmt.insert(
            Some(&first_root_hash),
            &mut vec![second_key.as_ref()],
            &mut vec![second_data.as_ref()],
        )?;
        bmt.remove(&first_root_hash)?;

        let retrieved_items = bmt.get(
            &second_root_hash,
            &mut vec![first_key.as_ref(), second_key.as_ref()],
        )?;
        assert_eq!(retrieved_items[&first_key[..]], Some(first_data));
        assert_eq!(retrieved_items[&second_key[..]], Some(second_data));
        tear_down(&path);
        Ok(())
    }

    #[test]
    fn it_removes_a_small_old_tree() -> BinaryMerkleTreeResult<()> {
        let seed = [0x31u8; 32];
        let path = generate_path(seed);

        let first_key = vec![0x00u8];
        let second_key = vec![0x01u8];
        let third_key = vec![0x02u8];
        let fourth_key = vec![0x03u8];

        let first_data = vec![0x04u8];
        let second_data = vec![0x05u8];
        let third_data = vec![0x06u8];
        let fourth_data = vec![0x07u8];

        let mut first_keys = vec![&first_key[..], &second_key[..]];
        let mut first_entries = vec![&first_data, &second_data];
        let mut bmt = Tree::open(&path, 160)?;
        let first_root_hash = bmt.insert(None, &mut first_keys, &mut first_entries)?;

        let mut second_keys = vec![&third_key[..], &fourth_key[..]];
        let mut second_entries = vec![&third_data, &fourth_data];
        let second_root_hash = bmt.insert(
            Some(&first_root_hash),
            &mut second_keys,
            &mut second_entries,
        )?;
        bmt.remove(&first_root_hash)?;

        let items = bmt.get(
            &second_root_hash,
            &mut vec![
                first_key.as_ref(),
                second_key.as_ref(),
                third_key.as_ref(),
                fourth_key.as_ref(),
            ],
        )?;
        for (key, value) in first_keys.iter().zip(first_entries.into_iter()) {
            assert_eq!(items[&key[..]], Some(value.clone()));
        }
        for (key, value) in second_keys.iter().zip(second_entries.into_iter()) {
            assert_eq!(items[&key[..]], Some(value.clone()));
        }
        tear_down(&path);
        Ok(())
    }

    #[test]
    fn it_removes_an_old_large_root() -> BinaryMerkleTreeResult<()> {
        let seed = [0x32u8; 32];
        let path = generate_path(seed);

        let seed = [0xBAu8; 32];
        let mut rng: StdRng = SeedableRng::from_seed(seed);

        let prepare_initial = prepare_inserts(16, &mut rng);
        let initial_key_values = prepare_initial.0;
        let initial_data_values = prepare_initial.1;
        let mut initial_keys = initial_key_values
            .iter()
            .map(|x| x.as_slice())
            .collect::<Vec<_>>();
        let mut initial_data = initial_data_values.iter().collect::<Vec<_>>();

        let mut bmt = Tree::open(&path, 160)?;
        let first_root_hash = bmt.insert(None, &mut initial_keys, &mut initial_data)?;

        let prepare_added = prepare_inserts(16, &mut rng);
        let added_key_values = prepare_added.0;
        let added_data_values = prepare_added.1;
        let mut added_keys = added_key_values
            .iter()
            .map(|x| x.as_slice())
            .collect::<Vec<_>>();
        let mut added_data = added_data_values.iter().collect::<Vec<_>>();

        let second_root_hash =
            bmt.insert(Some(&first_root_hash), &mut added_keys, &mut added_data)?;

        bmt.remove(&first_root_hash)?;
        let initial_items = bmt.get(&second_root_hash, &mut initial_keys)?;
        let added_items = bmt.get(&second_root_hash, &mut added_keys)?;
        for (key, value) in initial_keys.iter().zip(initial_data.into_iter()) {
            assert_eq!(initial_items[&key[..]], Some(value.clone()));
        }
        for (key, value) in added_keys.iter().zip(added_data.into_iter()) {
            assert_eq!(added_items[&key[..]], Some(value.clone()));
        }
        tear_down(&path);
        Ok(())
    }

    #[test]
    fn it_iterates_over_multiple_inserts_correctly() -> BinaryMerkleTreeResult<()> {
        let seed = [0x33u8; 32];
        let path = generate_path(seed);

        let seed = [0xEFu8; 32];
        let mut rng: StdRng = SeedableRng::from_seed(seed);
        let mut bmt = Tree::open(&path, 160)?;

        #[cfg(not(any(feature = "use_groestl")))]
        iterate_inserts(8, 100, &mut rng, &mut bmt)?;
        #[cfg(feature = "use_groestl")]
        iterate_inserts(8, 10, &mut rng, &mut bmt)?;

        tear_down(&path);
        Ok(())
    }

    #[test]
    fn it_inserts_with_compressed_nodes_that_are_not_descendants() -> BinaryMerkleTreeResult<()> {
        let seed = [0x34u8; 32];
        let path = generate_path(seed);

        let mut bmt = Tree::open(&path, 160)?;

        let key_values = vec![
            vec![0x00u8],
            vec![0x01u8],
            vec![0x02u8],
            vec![0x10u8],
            vec![0x20u8],
        ];
        let mut keys = key_values.iter().map(|x| x.as_slice()).collect::<Vec<_>>();
        let values = vec![
            vec![0x00u8],
            vec![0x01u8],
            vec![0x02u8],
            vec![0x03u8],
            vec![0x04u8],
        ];
        let mut data = values.iter().collect::<Vec<_>>();

        let first_root = bmt.insert(None, &mut keys[0..2], &mut data[0..2].to_vec())?;
        let second_root = bmt.insert(Some(&first_root), &mut keys[2..], &mut data[2..].to_vec())?;

        let items = bmt.get(&second_root, &mut keys)?;
        for (key, value) in keys.iter().zip(data.into_iter()) {
            assert_eq!(items[&key[..]], Some(value.clone()));
        }
        tear_down(&path);
        Ok(())
    }

    #[test]
    fn it_inserts_with_compressed_nodes_that_are_descendants() -> BinaryMerkleTreeResult<()> {
        let seed = [0x35u8; 32];
        let path = generate_path(seed);

        let mut bmt = Tree::open(&path, 160)?;

        let key_values = vec![
            vec![0x10u8],
            vec![0x11u8],
            vec![0x00u8],
            vec![0x01u8],
            vec![0x02u8],
        ];
        let mut keys = key_values.iter().map(|x| x.as_slice()).collect::<Vec<_>>();
        let values = vec![
            vec![0x00u8],
            vec![0x01u8],
            vec![0x02u8],
            vec![0x03u8],
            vec![0x04u8],
        ];
        let mut data = values.iter().collect::<Vec<_>>();

        let sorted_data = vec![
            vec![0x02u8],
            vec![0x03u8],
            vec![0x04u8],
            vec![0x00u8],
            vec![0x01u8],
        ];

        let first_root = bmt.insert(None, &mut keys[0..2], &mut data[0..2].to_vec())?;
        let second_root = bmt.insert(Some(&first_root), &mut keys[2..], &mut data[2..].to_vec())?;

        let items = bmt.get(&second_root, &mut keys)?;
        for (key, value) in keys.iter().zip(sorted_data.into_iter()) {
            assert_eq!(items[&key[..]], Some(value.clone()));
        }
        tear_down(&path);
        Ok(())
    }

    #[test]
    fn it_correctly_iterates_removals() -> BinaryMerkleTreeResult<()> {
        let seed = [0x36u8; 32];
        let path = generate_path(seed);

        let seed = [0xA8u8; 32];
        let mut rng: StdRng = SeedableRng::from_seed(seed);
        let mut bmt = Tree::open(&path, 160)?;

        #[cfg(not(any(feature = "use_groestl")))]
        iterate_removals(8, 100, 1, &mut rng, &mut bmt)?;
        #[cfg(feature = "use_groestl")]
        iterate_removals(8, 10, 1, &mut rng, &mut bmt)?;
        tear_down(&path);
        Ok(())
    }

    #[test]
    fn it_correctly_increments_a_leaf_reference_count() -> BinaryMerkleTreeResult<()> {
        let seed = [0x37u8; 32];
        let path = generate_path(seed);

        let mut bmt = Tree::open(&path, 160)?;

        let key = vec![0x00u8];
        let data = vec![0x00u8];

        let first_root = bmt.insert(None, &mut vec![key.as_ref()], &mut vec![data.as_ref()])?;
        let second_root = bmt.insert(
            Some(&first_root),
            &mut vec![key.as_ref()],
            &mut vec![data.as_ref()],
        )?;
        bmt.remove(&first_root)?;
        let item = bmt.get(&second_root, &mut vec![key.as_ref()])?;
        assert_eq!(item[&key[..]], Some(data));
        tear_down(&path);
        Ok(())
    }

    fn generate_path(seed: [u8; 32]) -> PathBuf {
        let mut rng: StdRng = SeedableRng::from_seed(seed);
        let suffix = rng.gen_range(1000, 10000);
        let path_string = format!("Test_DB_{}", suffix);
        PathBuf::from(path_string)
    }

    fn tear_down(_path: &PathBuf) {
        #[cfg(feature = "use_rocksdb")]
        use std::fs::remove_dir_all;

        #[cfg(feature = "use_rocksdb")]
        remove_dir_all(&_path).unwrap();
    }

    fn prepare_inserts(num_entries: usize, rng: &mut StdRng) -> (Vec<Vec<u8>>, Vec<Vec<u8>>) {
        let mut keys = Vec::with_capacity(num_entries);
        let mut data = Vec::with_capacity(num_entries);
        for _ in 0..num_entries {
            let mut key_value = [0u8; 32];
            rng.fill(&mut key_value);
            keys.push(key_value.to_vec());

            let mut data_value = [0u8; 32];
            rng.fill(data_value.as_mut());
            data.push(data_value.to_vec());
        }

        keys.sort();

        (keys, data)
    }

    fn iterate_inserts(
        entries_per_insert: usize,
        iterations: usize,
        rng: &mut StdRng,
        bmt: &mut Tree,
    ) -> BinaryMerkleTreeResult<(Vec<Option<Vec<u8>>>, Vec<Vec<Vec<u8>>>, Vec<Vec<Vec<u8>>>)> {
        let mut state_roots: Vec<Option<Vec<u8>>> = Vec::with_capacity(iterations);
        let mut key_groups = Vec::with_capacity(iterations);
        let mut data_groups = Vec::with_capacity(iterations);
        state_roots.push(None);

        for i in 0..iterations {
            let prepare = prepare_inserts(entries_per_insert, rng);
            let key_values = prepare.0;
            key_groups.push(key_values.clone());
            let data_values = prepare.1;
            data_groups.push(data_values.clone());

            let mut keys = key_values.iter().map(|x| x.as_slice()).collect::<Vec<_>>();
            let mut data = data_values.iter().collect::<Vec<_>>();

            let previous_state_root = &state_roots[i].clone();
            let previous_root;
            match previous_state_root {
                Some(r) => previous_root = Some(r.as_slice()),
                None => previous_root = None,
            }

            let new_root = bmt.insert(previous_root, &mut keys, &mut data)?;
            state_roots.push(Some(new_root.clone()));

            let retrieved_items = bmt.get(&new_root, &mut keys)?;
            for (key, value) in keys.iter().zip(data.into_iter()) {
                assert_eq!(retrieved_items[&key[..]], Some(value.clone()));
            }

            for j in 0..key_groups.len() {
                let mut key_block = Vec::with_capacity(key_groups[j].len());
                for k in 0..key_groups[j].len() {
                    key_block.push(key_groups[j][k].as_ref());
                }
                let items = bmt.get(&new_root, &mut key_block)?;
                for (key, value) in key_block.iter().zip(data_groups[j].iter()) {
                    assert_eq!(items[&key[..]], Some(value.clone()));
                }
            }
        }
        Ok((state_roots, key_groups, data_groups))
    }

    fn iterate_removals(
        entries_per_insert: usize,
        iterations: usize,
        removal_frequency: usize,
        rng: &mut StdRng,
        bmt: &mut Tree,
    ) -> BinaryMerkleTreeResult<()> {
        let inserts = iterate_inserts(entries_per_insert, iterations, rng, bmt)?;
        let state_roots = inserts.0;
        let key_groups = inserts.1;
        let data_groups = inserts.2;

        for i in 1..iterations {
            if i % removal_frequency == 0 {
                let root;
                if let Some(r) = state_roots[i].clone() {
                    root = r;
                } else {
                    panic!("state_roots[{}] is None", i);
                }
                bmt.remove(&root)?;
                for j in 0..iterations {
                    let mut keys = Vec::with_capacity(key_groups[i].len());
                    for k in 0..key_groups[i].len() {
                        keys.push(key_groups[i][k].as_ref());
                    }
                    let items = bmt.get(root.as_ref(), &mut keys)?;
                    if j % removal_frequency == 0 {
                        for key in keys.iter() {
                            assert_eq!(items[&key[..]], None);
                        }
                    } else {
                        for (key, value) in keys.iter().zip(data_groups[i].iter()) {
                            assert_eq!(items[&key[..]], Some(value.clone()));
                        }
                    }
                }
            }
        }
        Ok(())
    }
}
>>>>>>> 28fc3c79
<|MERGE_RESOLUTION|>--- conflicted
+++ resolved
@@ -1,2518 +1,1321 @@
-<<<<<<< HEAD
-#[cfg(test)]
-pub mod integration_tests {
-    use std::path::PathBuf;
-
-    use rand::{Rng, SeedableRng};
-    use rand::rngs::StdRng;
-
-    use starling::merkle_bit::BinaryMerkleTreeResult;
-    #[cfg(feature = "use_rocksdb")]
-    use starling::rocks_tree::RocksTree;
-
-    #[cfg(not(any(feature = "use_rocksdb")))]
-    use starling::hash_tree::HashTree;
-
-    #[cfg(feature = "use_rocksdb")]
-    type Tree = RocksTree<Vec<u8>>;
-
-    #[cfg(not(any(feature = "use_rocksdb")))]
-    type Tree = HashTree<Vec<u8>>;
-
-    #[test]
-    #[cfg(feature = "use_serialization")]
-    fn it_works_with_a_real_database() -> BinaryMerkleTreeResult<()> {
-        let seed = [0x00u8; 32];
-        let path = generate_path(seed);
-        let key = vec![0xAAu8];
-        let retrieved_value;
-        let removed_retrieved_value;
-        let data = vec![0xFFu8];
-        {
-            let mut values = vec![&data];
-            let mut tree = Tree::open(&path, 160)?;
-            let root;
-            match tree.insert(None, &mut [&key], &mut values) {
-                Ok(r) => root = r,
-                Err(e) => {
-                    drop(tree);
-                    tear_down(&path);
-                    panic!("{:?}", e.description());
-                }
-            }
-            match tree.get(&root, &mut [&key]) {
-                Ok(v) => retrieved_value = v,
-                Err(e) => {
-                    drop(tree);
-                    tear_down(&path);
-                    panic!("{:?}", e.description());
-                }
-            }
-            match tree.remove(&root) {
-                Ok(_) => {}
-                Err(e) => {
-                    drop(tree);
-                    tear_down(&path);
-                    panic!("{:?}", e.description());
-                }
-            }
-            match tree.get(&root, &mut [&key]) {
-                Ok(v) => removed_retrieved_value = v,
-                Err(e) => {
-                    drop(tree);
-                    tear_down(&path);
-                    panic!("{:?}", e.description());
-                }
-            }
-        }
-        tear_down(&path);
-        assert_eq!(retrieved_value[&key[..]], Some(data));
-        assert_eq!(removed_retrieved_value[&key[..]], None);
-        Ok(())
-    }
-
-    #[test]
-    fn it_gets_an_item_out_of_a_simple_tree() -> BinaryMerkleTreeResult<()> {
-        let seed = [0x01u8; 32];
-        let path = generate_path(seed);
-        let key = vec![0xAAu8];
-        let value = vec![0xFFu8];
-
-        let mut bmt = Tree::open(&path, 160)?;
-        let root = bmt.insert(None, &mut [&key[..]], &mut vec![&value])?;
-        let result = bmt.get(&root, &mut vec![&key[..]])?;
-        assert_eq!(result[&key[..]], Some(vec![0xFFu8]));
-        tear_down(&path);
-        Ok(())
-    }
-
-    #[test]
-    fn it_fails_to_get_from_empty_tree() -> BinaryMerkleTreeResult<()> {
-        let seed = [0x02u8; 32];
-        let path = generate_path(seed);
-        let key = vec![0x00u8];
-        let root_key = vec![0x01u8];
-
-        let bmt = Tree::open(&path, 160)?;
-        let items = bmt.get(&root_key, &mut vec![&key[..]])?;
-        let expected_item = None;
-        assert_eq!(items[&key[..]], expected_item);
-        tear_down(&path);
-        Ok(())
-    }
-
-    #[test]
-    fn it_fails_to_get_a_nonexistent_item() -> BinaryMerkleTreeResult<()> {
-        let seed = [0x03u8; 32];
-        let path = generate_path(seed);
-        let key = vec![0xAAu8];
-        let value = vec![0xFFu8];
-
-        let mut bmt = Tree::open(&path, 160)?;
-        let root = bmt.insert(None, &mut [&key[..]], &mut vec![&value])?;
-
-        let nonexistent_key = vec![0xAB];
-        let items = bmt.get(&root, &mut vec![&nonexistent_key[..]])?;
-        assert_eq!(items[&nonexistent_key[..]], None);
-        tear_down(&path);
-        Ok(())
-    }
-
-    #[test]
-    fn it_gets_items_from_a_small_balanced_tree() -> BinaryMerkleTreeResult<()> {
-        let seed = [0x04u8; 32];
-        let path = generate_path(seed);
-        let mut keys = Vec::with_capacity(8);
-        let mut values = Vec::with_capacity(8);
-        for i in 0..8 {
-            keys.push(vec![i << 5]);
-            values.push(vec![i]);
-        }
-        let mut get_keys = keys.iter().map(|x| x.as_slice()).collect::<Vec<_>>();
-
-        let mut bmt = Tree::open(&path, 3)?;
-        let mut insert_values = values.iter().collect::<Vec<_>>();
-        let root_hash = bmt.insert(None, &mut get_keys, &mut insert_values)?;
-
-        let items = bmt.get(&root_hash, &mut get_keys)?;
-        for (key, value) in get_keys.into_iter().zip(values.iter()) {
-            assert_eq!(items[&key[..]], Some(value.clone()))
-        }
-        tear_down(&path);
-        Ok(())
-    }
-
-    #[test]
-    fn it_gets_items_from_a_small_unbalanced_tree() -> BinaryMerkleTreeResult<()> {
-        let seed = [0x05u8; 32];
-        let path = generate_path(seed);
-        let mut keys: Vec<Vec<u8>> = Vec::with_capacity(7);
-        let mut values: Vec<Vec<u8>> = Vec::with_capacity(7);
-        for i in 0..7 {
-            keys.push(vec![i << 5]);
-            values.push(vec![i]);
-        }
-        let mut get_keys = keys.iter().map(|x| x.as_slice()).collect::<Vec<_>>();
-        let mut insert_values = values.iter().collect::<Vec<_>>();
-        let mut bmt = Tree::open(&path, 3)?;
-
-        let root_hash = bmt.insert(None, &mut get_keys, &mut insert_values)?;
-        let items = bmt.get(&root_hash, &mut get_keys)?;
-        for (key, value) in keys.iter().zip(values.iter()) {
-            assert_eq!(items[&key[..]], Some(value.clone()))
-        }
-        tear_down(&path);
-        Ok(())
-    }
-
-    #[test]
-    fn it_gets_items_from_a_medium_balanced_tree() -> BinaryMerkleTreeResult<()> {
-        let seed = [0x06u8; 32];
-        let path = generate_path(seed);
-
-        let num_leaves = 256;
-        let mut keys: Vec<Vec<u8>> = Vec::with_capacity(num_leaves);
-        let mut values: Vec<Vec<u8>> = Vec::with_capacity(num_leaves);
-        for i in 0..num_leaves {
-            keys.push(vec![i as u8]);
-            values.push(vec![i as u8]);
-        }
-
-        let mut get_keys = keys.iter().map(|x| x.as_slice()).collect::<Vec<_>>();
-        let mut insert_values = values.iter().collect::<Vec<_>>();
-
-        let mut bmt = Tree::open(&path, 8)?;
-        let root_hash = bmt.insert(None, &mut get_keys, &mut insert_values)?;
-
-        let items = bmt.get(&root_hash, &mut get_keys)?;
-        for (key, value) in keys.iter().zip(values.iter()) {
-            assert_eq!(items[&key[..]], Some(value.clone()))
-        }
-        tear_down(&path);
-        Ok(())
-    }
-
-    #[test]
-    fn it_gets_items_from_a_medium_unbalanced_tree() -> BinaryMerkleTreeResult<()> {
-        let seed = [0x07u8; 32];
-        let path = generate_path(seed);
-        let num_leaves = 255;
-        let mut keys: Vec<Vec<u8>> = Vec::with_capacity(num_leaves);
-        let mut values: Vec<Vec<u8>> = Vec::with_capacity(num_leaves);
-        for i in 0..num_leaves {
-            keys.push(vec![i as u8]);
-            values.push(vec![i as u8]);
-        }
-
-        let mut get_keys = keys.iter().map(|x| x.as_slice()).collect::<Vec<_>>();
-        let mut insert_values = values.iter().collect::<Vec<_>>();
-
-        let mut bmt = Tree::open(&path, 8)?;
-        let root_hash = bmt.insert(None, &mut get_keys, &mut insert_values)?;
-
-        let items = bmt.get(&root_hash, &mut get_keys)?;
-        for (key, value) in keys.iter().zip(values.iter()) {
-            assert_eq!(items[&key[..]], Some(value.clone()))
-        }
-        tear_down(&path);
-        Ok(())
-    }
-
-    #[test]
-    fn it_gets_items_from_a_large_balanced_tree() -> BinaryMerkleTreeResult<()> {
-        let seed = [0x08u8; 32];
-        let path = generate_path(seed);
-
-        #[cfg(not(any(feature = "use_groestl")))]
-            let num_leaves = 8196;
-        #[cfg(feature = "use_groestl")]
-            let num_leaves = 1024;
-
-        let mut keys: Vec<Vec<u8>> = Vec::with_capacity(num_leaves);
-        let mut values: Vec<Vec<u8>> = Vec::with_capacity(num_leaves);
-        for i in 0..num_leaves {
-            keys.push(vec![(i >> 8) as u8, (i & 0xFF) as u8]);
-            values.push(vec![(i >> 8) as u8, (i & 0xFF) as u8]);
-        }
-
-        let mut get_keys = keys.iter().map(|x| x.as_slice()).collect::<Vec<_>>();
-        let mut insert_values = values.iter().collect::<Vec<_>>();
-
-        let mut bmt = Tree::open(&path, 16)?;
-        let root_hash = bmt.insert(None, &mut get_keys, &mut insert_values)?;
-
-        let items = bmt.get(&root_hash, &mut get_keys)?;
-        for (key, value) in keys.iter().zip(values.iter()) {
-            assert_eq!(items[&key[..]], Some(value.clone()))
-        }
-        tear_down(&path);
-        Ok(())
-    }
-
-    #[test]
-    fn it_gets_items_from_a_large_unbalanced_tree() -> BinaryMerkleTreeResult<()> {
-        let seed = [0x09u8; 32];
-        let path = generate_path(seed);
-
-        #[cfg(not(any(feature = "use_groestl")))]
-            let num_leaves = 8195;
-        #[cfg(feature = "use_groestl")]
-            let num_leaves = 1023;
-        let mut keys: Vec<Vec<u8>> = Vec::with_capacity(num_leaves);
-        let mut values: Vec<Vec<u8>> = Vec::with_capacity(num_leaves);
-        for i in 0..num_leaves {
-            keys.push(vec![(i >> 8) as u8, (i & 0xFF) as u8]);
-            values.push(vec![(i >> 8) as u8, (i & 0xFF) as u8]);
-        }
-
-        let mut get_keys = keys.iter().map(|x| x.as_slice()).collect::<Vec<_>>();
-        let mut insert_values = values.iter().collect::<Vec<_>>();
-
-        let mut bmt = Tree::open(&path, 16)?;
-        let root_hash = bmt.insert(None, &mut get_keys, &mut insert_values)?;
-
-        let items = bmt.get(&root_hash, &mut get_keys)?;
-        for (key, value) in keys.iter().zip(values.iter()) {
-            assert_eq!(items[&key[..]], Some(value.clone()))
-        }
-        tear_down(&path);
-        Ok(())
-    }
-
-    #[test]
-    fn it_gets_items_from_a_complex_tree() -> BinaryMerkleTreeResult<()> {
-        let seed = [0x10u8; 32];
-        let path = generate_path(seed);
-
-        // Tree description
-        // Node (Letter)
-        // Key (Number)
-        // Value (Number)
-        //
-        // A     B      C      D     E     F     G     H     I     J     K     L     M     N     O     P
-        // 0x00  0x40, 0x41, 0x60, 0x68, 0x70, 0x71, 0x72, 0x80, 0xC0, 0xC1, 0xE0, 0xE1, 0xE2, 0xF0, 0xF8
-        // None, None, None, 0x01, 0x02, None, None, None, 0x03, None, None, None, None, None, 0x04, None
-        let pop_key_d = vec![0x60u8]; // 0110_0000   96 (Dec)
-        let pop_key_e = vec![0x68u8]; // 0110_1000  104 (Dec)
-        let pop_key_i = vec![0x80u8]; // 1000_0000  128 (Dec)
-        let pop_key_o = vec![0xF0u8]; // 1111_0000  240 (Dec)
-
-        let mut populated_keys = [&pop_key_d[..], &pop_key_e[..], &pop_key_i[..], &pop_key_o[..]];
-
-        let pop_value_d = vec![0x01u8];
-        let pop_value_e = vec![0x02u8];
-        let pop_value_i = vec![0x03u8];
-        let pop_value_o = vec![0x04u8];
-
-        let mut populated_values = vec![&pop_value_d, &pop_value_e, &pop_value_i, &pop_value_o];
-
-        let mut bmt = Tree::open(&path, 5)?;
-        let root_node = bmt.insert(None, &mut populated_keys, &mut populated_values)?;
-
-        let key_a = vec![0x00u8]; // 0000_0000     0 (Dec)
-        let key_b = vec![0x40u8]; // 0100_0000    64 (Dec)
-        let key_c = vec![0x41u8]; // 0100_0001    65 (Dec)
-        let key_f = vec![0x70u8]; // 0111_0000   112 (Dec)
-        let key_g = vec![0x71u8]; // 0111_0001   113 (Dec)
-        let key_h = vec![0x72u8]; // 0111_0010   114 (Dec)
-        let key_j = vec![0xC0u8]; // 1100_0000   192 (Dec)
-        let key_k = vec![0xC1u8]; // 1100_0001   193 (Dec)
-        let key_l = vec![0xE0u8]; // 1110_0000   224 (Dec)
-        let key_m = vec![0xE1u8]; // 1110_0001   225 (Dec)
-        let key_n = vec![0xE2u8]; // 1110_0010   226 (Dec)
-        let key_p = vec![0xF8u8]; // 1111_1000   248 (Dec)
-
-        let mut keys = vec![
-            &key_a[..], &key_b[..], &key_c[..], &pop_key_d[..],
-            &pop_key_e[..], &key_f[..], &key_g[..], &key_h[..],
-            &pop_key_i[..], &key_j[..], &key_k[..], &key_l[..],
-            &key_m[..], &key_n[..], &pop_key_o[..], &key_p[..]];
-
-        let expected_values = vec![
-            None, None, None, Some(pop_value_d),
-            Some(pop_value_e), None, None, None,
-            Some(pop_value_i), None, None, None,
-            None, None, Some(pop_value_o), None
-        ];
-
-
-        let items = bmt.get(&root_node, &mut keys)?;
-        for (key, value) in keys.iter().zip(expected_values.into_iter()) {
-            assert_eq!(items[&key[..]], value);
-        }
-        tear_down(&path);
-        Ok(())
-    }
-
-    #[test]
-    fn it_returns_the_same_number_of_values_as_keys() -> BinaryMerkleTreeResult<()> {
-        let seed = [0x11u8; 32];
-        let path = generate_path(seed);
-
-        let initial_key = vec![0x00u8];
-        let initial_value = vec![0xFFu8];
-
-        let mut keys = Vec::with_capacity(256);
-        for i in 0..256 {
-            keys.push(vec![i as u8]);
-        }
-
-        let mut get_keys = keys.iter().map(|x| x.as_slice()).collect::<Vec<_>>();
-
-        let mut bmt = Tree::open(&path, 3)?;
-        let root_node = bmt.insert(None, &mut [&initial_key], &mut vec![&initial_value])?;
-
-        let items = bmt.get(&root_node, &mut get_keys)?;
-        for key in get_keys.iter() {
-            if **key == initial_key[..] {
-                assert_eq!(items[&key[..]], Some(initial_value.clone()));
-            } else {
-                assert_eq!(items[&key[..]], None);
-            }
-        }
-        assert_eq!(items.len(), 256);
-        tear_down(&path);
-        Ok(())
-    }
-
-    #[test]
-    fn it_inserts_two_leaf_nodes_into_empty_tree() -> BinaryMerkleTreeResult<()> {
-        let seed = [0x12u8; 32];
-        let path = generate_path(seed);
-
-        let key_values = vec![
-            vec![0x00u8],
-            vec![0x01u8]
-        ];
-        let mut keys = key_values.iter().map(|x| x.as_slice()).collect::<Vec<_>>();
-        let data_values = vec![
-            vec![0x02u8],
-            vec![0x03u8]
-        ];
-        let mut data = data_values.iter().collect::<Vec<_>>();
-
-        let mut bmt = Tree::open(&path, 3)?;
-        let root_hash = bmt.insert(None, &mut keys, &mut data)?;
-        let items = bmt.get(&root_hash, &mut keys)?;
-        for (key, value) in keys.iter().zip(data_values.iter()) {
-            assert_eq!(items[&key[..]], Some(value.clone()))
-        }
-        tear_down(&path);
-        Ok(())
-    }
-
-    #[test]
-    fn it_inserts_two_leaf_nodes_into_empty_tree_with_first_bit_split() -> BinaryMerkleTreeResult<()> {
-        let seed = [0x13u8; 32];
-        let path = generate_path(seed);
-
-        let key_values = vec![
-            vec![0x00u8],
-            vec![0x80u8]
-        ];
-        let mut keys = key_values.iter().map(|x| x.as_slice()).collect::<Vec<_>>();
-        let data_values = vec![
-            vec![0x02u8],
-            vec![0x03u8]
-        ];
-        let mut data = data_values.iter().collect::<Vec<_>>();
-
-        let mut bmt = Tree::open(&path, 3)?;
-        let root_hash = bmt.insert(None, &mut keys, &mut data)?;
-        let items = bmt.get(&root_hash, &mut keys)?;
-        for (key, value) in keys.iter().zip(data_values.iter()) {
-            assert_eq!(items[&key[..]], Some(value.clone()))
-        }
-        tear_down(&path);
-        Ok(())
-    }
-
-    #[test]
-    fn it_inserts_a_leaf_node_into_empty_tree() -> BinaryMerkleTreeResult<()> {
-        let seed = [0x14u8; 32];
-        let path = generate_path(seed);
-
-        let key = vec![0xAAu8];
-        let data = vec![0xBBu8];
-
-        let mut bmt = Tree::open(&path, 3)?;
-        let new_root_hash = bmt.insert(None, &mut [&key[..]], &mut vec![data.as_ref()])?;
-        let items = bmt.get(&new_root_hash, &mut vec![&key[..]])?;
-        assert_eq!(items[&key[..]], Some(data));
-        tear_down(&path);
-        Ok(())
-    }
-
-    #[test]
-    fn it_inserts_multiple_leaf_nodes_into_empty_tree() -> BinaryMerkleTreeResult<()> {
-        let seed = [0x15u8; 32];
-        let path = generate_path(seed);
-
-        let key_values = vec![
-            vec![0xAAu8],  // 1010_1010
-            vec![0xBBu8],  // 1011_1011
-            vec![0xCCu8]]; // 1100_1100
-        let mut keys = key_values.iter().map(|x| x.as_slice()).collect::<Vec<_>>();
-        let data_values = vec![vec![0xDDu8], vec![0xEEu8], vec![0xFFu8]];
-        let mut data = data_values.iter().collect::<Vec<_>>();
-
-        let mut bmt = Tree::open(&path, 3)?;
-        let root_hash = bmt.insert(None, &mut keys, &mut data)?;
-        let items = bmt.get(&root_hash, &mut keys)?;
-        for (key, value) in keys.iter().zip(data_values.iter()) {
-            assert_eq!(items[&key[..]], Some(value.clone()))
-        }
-        tear_down(&path);
-        Ok(())
-    }
-
-    #[test]
-    fn it_inserts_a_small_even_amount_of_nodes_into_empty_tree() -> BinaryMerkleTreeResult<()> {
-        let seed = [0x016u8; 32];
-        let path = generate_path(seed);
-
-        let seed = [0xAAu8; 32];
-        let mut rng: StdRng = SeedableRng::from_seed(seed);
-
-        let prepare = prepare_inserts(32, &mut rng);
-
-        let key_values = prepare.0;
-        let mut keys = key_values.iter().map(|x| x.as_slice()).collect::<Vec<_>>();
-        let data_values = prepare.1;
-        let mut data = data_values.iter().collect::<Vec<_>>();
-
-        let mut bmt = Tree::open(&path, 16)?;
-        let root_hash = bmt.insert(None, &mut keys, &mut data)?;
-        let items = bmt.get(&root_hash, &mut keys)?;
-        for (key, value) in keys.iter().zip(data.into_iter()) {
-            assert_eq!(items[&key[..]], Some(value.clone()))
-        }
-        tear_down(&path);
-        Ok(())
-    }
-
-    #[test]
-    fn it_inserts_a_small_odd_amount_of_nodes_into_empty_tree() -> BinaryMerkleTreeResult<()> {
-        let seed = [0x17u8; 32];
-        let path = generate_path(seed);
-
-        let seed = [0xBBu8; 32];
-        let mut rng: StdRng = SeedableRng::from_seed(seed);
-
-        let prepare = prepare_inserts(31, &mut rng);
-
-        let key_values = prepare.0;
-        let mut keys = key_values.iter().map(|x| x.as_slice()).collect::<Vec<_>>();
-        let data_values = prepare.1;
-        let mut data = data_values.iter().collect::<Vec<_>>();
-
-        let mut bmt = Tree::open(&path, 16)?;
-        let root_hash = bmt.insert(None, &mut keys, &mut data)?;
-        let items = bmt.get(&root_hash, &mut keys)?;
-        for (key, value) in keys.iter().zip(data_values.iter()) {
-            assert_eq!(items[&key[..]], Some(value.clone()))
-        }
-        tear_down(&path);
-        Ok(())
-    }
-
-    #[test]
-    fn it_inserts_a_medium_even_amount_of_nodes_into_empty_tree() -> BinaryMerkleTreeResult<()> {
-        let seed = [0x18u8; 32];
-        let path = generate_path(seed);
-
-        let seed = [0xBBu8; 32];
-        let mut rng: StdRng = SeedableRng::from_seed(seed);
-
-        let prepare = prepare_inserts(256, &mut rng);
-
-        let key_values = prepare.0;
-        let mut keys = key_values.iter().map(|x| x.as_slice()).collect::<Vec<_>>();
-        let data_values = prepare.1;
-        let mut data = data_values.iter().collect::<Vec<_>>();
-
-        let mut bmt = Tree::open(&path, 16)?;
-        let root_hash = bmt.insert(None, &mut keys, &mut data)?;
-        let items = bmt.get(&root_hash, &mut keys)?;
-        for (key, value) in keys.iter().zip(data_values.iter()) {
-            assert_eq!(items[&key[..]], Some(value.clone()))
-        }
-        tear_down(&path);
-        Ok(())
-    }
-
-    #[test]
-    fn it_inserts_a_medium_odd_amount_of_nodes_into_empty_tree() -> BinaryMerkleTreeResult<()> {
-        let seed = [0x19u8; 32];
-        let path = generate_path(seed);
-
-        let seed = [0xBBu8; 32];
-        let mut rng: StdRng = SeedableRng::from_seed(seed);
-
-        let prepare = prepare_inserts(255, &mut rng);
-
-        let key_values = prepare.0;
-        let mut keys = key_values.iter().map(|x| x.as_slice()).collect::<Vec<_>>();
-        let data_values = prepare.1;
-        let mut data = data_values.iter().collect::<Vec<_>>();
-
-        let mut bmt = Tree::open(&path, 16)?;
-        let root_hash = bmt.insert(None, &mut keys, &mut data)?;
-        let items = bmt.get(&root_hash, &mut keys)?;
-        for (key, value) in keys.iter().zip(data_values.iter()) {
-            assert_eq!(items[&key[..]], Some(value.clone()))
-        }
-        tear_down(&path);
-        Ok(())
-    }
-
-    #[test]
-    fn it_inserts_a_large_even_amount_of_nodes_into_empty_tree() -> BinaryMerkleTreeResult<()> {
-        let seed = [0x20u8; 32];
-        let path = generate_path(seed);
-
-        let seed = [0xBBu8; 32];
-        let mut rng: StdRng = SeedableRng::from_seed(seed);
-
-        #[cfg(not(any(feature = "use_groestl")))]
-            let prepare = prepare_inserts(4096, &mut rng);
-        #[cfg(feature = "use_groestl")]
-            let prepare = prepare_inserts(256, &mut rng);
-
-        let key_values = prepare.0;
-        let mut keys = key_values.iter().map(|x| x.as_slice()).collect::<Vec<_>>();
-        let data_values = prepare.1;
-        let mut data = data_values.iter().collect::<Vec<_>>();
-
-        let mut bmt = Tree::open(&path, 16)?;
-        let root_hash = bmt.insert(None, &mut keys, &mut data)?;
-        let items = bmt.get(&root_hash, &mut keys)?;
-        for (key, value) in keys.iter().zip(data_values.iter()) {
-            assert_eq!(items[&key[..]], Some(value.clone()))
-        }
-        tear_down(&path);
-        Ok(())
-    }
-
-    #[test]
-    fn it_inserts_a_large_odd_amount_of_nodes_into_empty_tree() -> BinaryMerkleTreeResult<()> {
-        let seed = [0x21u8; 32];
-        let path = generate_path(seed);
-
-        let seed = [0xBBu8; 32];
-        let mut rng: StdRng = SeedableRng::from_seed(seed);
-
-        #[cfg(not(any(feature = "use_groestl")))]
-            let prepare = prepare_inserts(4095, &mut rng);
-        #[cfg(feature = "use_groestl")]
-            let prepare = prepare_inserts(256, &mut rng);
-
-        let key_values = prepare.0;
-        let mut keys = key_values.iter().map(|x| x.as_slice()).collect::<Vec<_>>();
-        let data_values = prepare.1;
-        let mut data = data_values.iter().collect::<Vec<_>>();
-
-        let mut bmt = Tree::open(&path, 16)?;
-        let root_hash = bmt.insert(None, &mut keys, &mut data)?;
-        let items = bmt.get(&root_hash, &mut keys)?;
-        for (key, value) in keys.iter().zip(data_values.iter()) {
-            assert_eq!(items[&key[..]], Some(value.clone()))
-        }
-        tear_down(&path);
-        Ok(())
-    }
-
-    #[test]
-    fn it_inserts_a_leaf_node_into_a_tree_with_one_item() -> BinaryMerkleTreeResult<()> {
-        let seed = [0x22u8; 32];
-        let path = generate_path(seed);
-
-        let first_key = vec![0xAAu8];
-        let first_data = vec![0xBBu8];
-
-        let second_key = vec![0xCCu8];
-        let second_data = vec![0xDDu8];
-
-        let mut bmt = Tree::open(&path, 3)?;
-        let new_root_hash = bmt.insert(None, &mut vec![first_key.as_ref()], &mut vec![first_data.as_ref()])?;
-        let second_root_hash = bmt.insert(Some(&new_root_hash), &mut vec![second_key.as_ref()], &mut vec![second_data.as_ref()])?;
-
-        let items = bmt.get(&second_root_hash, &mut vec![first_key.as_ref(), second_key.as_ref()])?;
-        assert_eq!(items[&first_key[..]], Some(first_data));
-        assert_eq!(items[&second_key[..]], Some(second_data));
-        tear_down(&path);
-        Ok(())
-    }
-
-    #[test]
-    fn it_inserts_multiple_leaf_nodes_into_a_small_tree_with_existing_items() -> BinaryMerkleTreeResult<()> {
-        let seed = [0x23u8; 32];
-        let path = generate_path(seed);
-
-        let seed = [0x4d, 0x1b, 0xf8, 0xad, 0x2d, 0x5d, 0x2e, 0xcb, 0x59, 0x75, 0xc4, 0xb9,
-            0x4d, 0xf9, 0xab, 0x5e, 0xf5, 0x12, 0xd4, 0x5c, 0x3d, 0xa0, 0x73, 0x4b,
-            0x65, 0x5e, 0xc3, 0x82, 0xcb, 0x6c, 0xc0, 0x66];
-        let mut rng: StdRng = SeedableRng::from_seed(seed);
-
-        let num_inserts = 2;
-        let prepare_initial = prepare_inserts(num_inserts, &mut rng);
-        let initial_key_values = prepare_initial.0;
-        let mut initial_keys = initial_key_values.iter().map(|x| x.as_slice()).collect::<Vec<_>>();
-        let initial_data_values = prepare_initial.1;
-        let mut initial_data = initial_data_values.iter().collect::<Vec<_>>();
-
-        let mut bmt = Tree::open(&path, 160)?;
-        let first_root_hash = bmt.insert(None, &mut initial_keys, &mut initial_data)?;
-
-        let prepare_added = prepare_inserts(num_inserts, &mut rng);
-        let added_key_values = prepare_added.0;
-        let mut added_keys = added_key_values.iter().map(|x| x.as_slice()).collect::<Vec<_>>();
-        let added_data_values = prepare_added.1;
-        let mut added_data = added_data_values.iter().collect::<Vec<_>>();
-
-        let second_root_hash = bmt.insert(Some(&first_root_hash), &mut added_keys, &mut added_data)?;
-
-        let first_items = bmt.get(&first_root_hash, &mut initial_keys)?;
-        let second_items = bmt.get(&second_root_hash, &mut added_keys)?;
-
-        for (key, value) in initial_keys.iter().zip(initial_data_values.iter()) {
-            assert_eq!(first_items[&key[..]], Some(value.clone()));
-        }
-        for (key, value) in added_keys.iter().zip(added_data_values.iter()) {
-            assert_eq!(second_items[&key[..]], Some(value.clone()));
-        }
-        tear_down(&path);
-        Ok(())
-    }
-
-    #[test]
-    fn it_inserts_multiple_leaf_nodes_into_a_tree_with_existing_items() -> BinaryMerkleTreeResult<()> {
-        let seed = [0x24u8; 32];
-        let path = generate_path(seed);
-
-        let seed = [0xCAu8; 32];
-        let mut rng: StdRng = SeedableRng::from_seed(seed);
-
-        #[cfg(not(any(feature = "use_groestl")))]
-            let num_inserts = 4096;
-        #[cfg(feature = "use_groestl")]
-            let num_inserts = 256;
-        let prepare_initial = prepare_inserts(num_inserts, &mut rng);
-        let initial_key_values = prepare_initial.0;
-        let mut initial_keys = initial_key_values.iter().map(|x| x.as_slice()).collect::<Vec<_>>();
-        let initial_data_values = prepare_initial.1;
-        let mut initial_data = initial_data_values.iter().collect::<Vec<_>>();
-
-        let mut bmt = Tree::open(&path, 160)?;
-        let first_root_hash = bmt.insert(None, &mut initial_keys, &mut initial_data)?;
-
-        let prepare_added = prepare_inserts(num_inserts, &mut rng);
-        let added_key_values = prepare_added.0;
-        let mut added_keys = added_key_values.iter().map(|x| x.as_slice()).collect::<Vec<_>>();
-        let added_data_values = prepare_added.1;
-        let mut added_data = added_data_values.iter().collect::<Vec<_>>();
-
-        let second_root_hash = bmt.insert(Some(&first_root_hash), &mut added_keys, &mut added_data)?;
-
-        let first_items = bmt.get(&first_root_hash, &mut initial_keys)?;
-        let second_items = bmt.get(&second_root_hash, &mut added_keys)?;
-
-        for (key, value) in initial_keys.iter().zip(initial_data_values.iter()) {
-            assert_eq!(first_items[&key[..]], Some(value.clone()));
-        }
-        for (key, value) in added_keys.iter().zip(added_data_values.iter()) {
-            assert_eq!(second_items[&key[..]], Some(value.clone()));
-        }
-        tear_down(&path);
-        Ok(())
-    }
-
-    #[test]
-    fn it_updates_an_existing_entry() -> BinaryMerkleTreeResult<()> {
-        let seed = [0x25u8; 32];
-        let path = generate_path(seed);
-
-        let key = vec![0xAAu8];
-        let first_value = vec![0xBBu8];
-        let second_value = vec![0xCCu8];
-
-        let mut bmt = Tree::open(&path, 3)?;
-        let first_root_hash = bmt.insert(None, &mut vec![key.as_ref()], &mut vec![first_value.as_ref()])?;
-        let second_root_hash = bmt.insert(Some(&first_root_hash), &mut vec![key.as_ref()], &mut vec![second_value.as_ref()])?;
-
-        let first_item = bmt.get(&first_root_hash, &mut vec![key.as_ref()])?;
-        let second_item = bmt.get(&second_root_hash, &mut vec![key.as_ref()])?;
-
-        assert_eq!(first_item[&key[..]], Some(first_value));
-        assert_eq!(second_item[&key[..]], Some(second_value));
-        tear_down(&path);
-        Ok(())
-    }
-
-    #[test]
-    fn it_updates_multiple_existing_entries() -> BinaryMerkleTreeResult<()> {
-        let seed = [0x26u8; 32];
-        let path = generate_path(seed);
-
-        let seed = [0xEEu8; 32];
-        let mut rng: StdRng = SeedableRng::from_seed(seed);
-
-        #[cfg(not(any(feature = "use_groestl")))]
-            let prepare_initial = prepare_inserts(4096, &mut rng);
-        #[cfg(feature = "use_groestl")]
-            let prepare_initial = prepare_inserts(256, &mut rng);
-
-        let initial_key_values = prepare_initial.0;
-        let mut initial_keys = initial_key_values.iter().map(|x| x.as_slice()).collect::<Vec<_>>();
-        let initial_data_values = prepare_initial.1;
-        let mut initial_data = initial_data_values.iter().collect::<Vec<_>>();
-
-        let mut updated_data_values = vec![];
-        let mut updated_data = vec![];
-        let mut expected_updated_data_values = vec![];
-        for i in 0..initial_key_values.len() {
-            let num = vec![i as u8; 32];
-            updated_data_values.push(num.clone());
-            expected_updated_data_values.push(Some(num));
-        }
-
-        for i in 0..initial_key_values.len() {
-            updated_data.push(updated_data_values[i].as_ref());
-        }
-
-        let mut bmt = Tree::open(&path, 160)?;
-        let first_root_hash = bmt.insert(None, &mut initial_keys, &mut initial_data)?;
-        let second_root_hash = bmt.insert(Some(&first_root_hash), &mut initial_keys, &mut updated_data)?;
-
-        let initial_items = bmt.get(&first_root_hash, &mut initial_keys)?;
-        let updated_items = bmt.get(&second_root_hash, &mut initial_keys)?;
-
-        for (key, value) in initial_keys.iter().zip(initial_data.into_iter()) {
-            assert_eq!(initial_items[&key[..]], Some(value.clone()));
-        }
-        for (key, value) in initial_keys.iter().zip(updated_data.into_iter()) {
-            assert_eq!(updated_items[&key[..]], Some(value.clone()));
-        }
-        tear_down(&path);
-        Ok(())
-    }
-
-    #[test]
-    fn it_does_not_panic_when_removing_a_nonexistent_node() -> BinaryMerkleTreeResult<()> {
-        let seed = [0x27u8; 32];
-        let path = generate_path(seed);
-
-        let mut bmt = Tree::open(&path, 160)?;
-        let missing_root_hash = vec![0x00u8];
-        bmt.remove(&missing_root_hash)?;
-        tear_down(&path);
-        Ok(())
-    }
-
-    #[test]
-    fn it_removes_a_node() -> BinaryMerkleTreeResult<()> {
-        let seed = [0x28u8; 32];
-        let path = generate_path(seed);
-
-        let key = vec![0x00u8];
-        let data = vec![0x01u8];
-
-        let mut bmt = Tree::open(&path, 160)?;
-        let root_hash = bmt.insert(None, &mut vec![key.as_ref()], &mut vec![&data])?;
-
-        let inserted_data = bmt.get(&root_hash, &mut vec![key.as_ref()])?;
-
-        assert_eq!(inserted_data[&key[..]], Some(data));
-
-        bmt.remove(&root_hash)?;
-
-        let retrieved_values = bmt.get(&root_hash, &mut vec![&key[..]])?;
-
-        assert_eq!(retrieved_values[&key[..]], None);
-        tear_down(&path);
-        Ok(())
-    }
-
-    #[test]
-    fn it_removes_an_entire_tree() -> BinaryMerkleTreeResult<()> {
-        let seed = [0x29u8; 32];
-        let path = generate_path(seed);
-
-        let seed = [0xBBu8; 32];
-        let mut rng: StdRng = SeedableRng::from_seed(seed);
-
-        #[cfg(not(any(feature = "use_groestl")))]
-            let prepare = prepare_inserts(4096, &mut rng);
-        #[cfg(feature = "use_groestl")]
-            let prepare = prepare_inserts(256, &mut rng);
-
-        let mut bmt = Tree::open(&path, 160)?;
-        let key_values = prepare.0;
-        let data_values = prepare.1;
-        let mut keys = key_values.iter().map(|x| x.as_slice()).collect::<Vec<_>>();
-        let mut data = data_values.iter().collect::<Vec<_>>();
-
-        let root_hash = bmt.insert(None, &mut keys, &mut data)?;
-        let inserted_items = bmt.get(&root_hash, &mut keys)?;
-
-        for (key, value) in keys.iter().zip(data_values.iter()) {
-            assert_eq!(inserted_items[&key[..]], Some(value.clone()));
-        }
-
-        bmt.remove(&root_hash)?;
-        let removed_items = bmt.get(&root_hash, &mut keys)?;
-
-        for key in keys.iter() {
-            assert_eq!(removed_items[&key[..]], None);
-        }
-        tear_down(&path);
-        Ok(())
-    }
-
-    #[test]
-    fn it_removes_an_old_root() -> BinaryMerkleTreeResult<()> {
-        let seed = [0x30u8; 32];
-        let path = generate_path(seed);
-
-        let first_key = vec![0x00u8];
-        let first_data = vec![0x01u8];
-
-        let mut bmt = Tree::open(&path, 160)?;
-        let first_root_hash = bmt.insert(None, &mut vec![first_key.as_ref()], &mut vec![first_data.as_ref()])?;
-
-        let second_key = vec![0x02u8];
-        let second_data = vec![0x03u8];
-
-        let second_root_hash = bmt.insert(Some(&first_root_hash), &mut vec![second_key.as_ref()], &mut vec![second_data.as_ref()])?;
-        bmt.remove(&first_root_hash)?;
-
-        let retrieved_items = bmt.get(&second_root_hash, &mut vec![first_key.as_ref(), second_key.as_ref()])?;
-        assert_eq!(retrieved_items[&first_key[..]], Some(first_data));
-        assert_eq!(retrieved_items[&second_key[..]], Some(second_data));
-        tear_down(&path);
-        Ok(())
-    }
-
-    #[test]
-    fn it_removes_a_small_old_tree() -> BinaryMerkleTreeResult<()> {
-        let seed = [0x31u8; 32];
-        let path = generate_path(seed);
-
-        let first_key = vec![0x00u8];
-        let second_key = vec![0x01u8];
-        let third_key = vec![0x02u8];
-        let fourth_key = vec![0x03u8];
-
-        let first_data = vec![0x04u8];
-        let second_data = vec![0x05u8];
-        let third_data = vec![0x06u8];
-        let fourth_data = vec![0x07u8];
-
-        let mut first_keys = vec![&first_key[..], &second_key[..]];
-        let mut first_entries = vec![&first_data, &second_data];
-        let mut bmt = Tree::open(&path, 160)?;
-        let first_root_hash = bmt.insert(None, &mut first_keys, &mut first_entries)?;
-
-        let mut second_keys = vec![&third_key[..], &fourth_key[..]];
-        let mut second_entries = vec![&third_data, &fourth_data];
-        let second_root_hash = bmt.insert(Some(&first_root_hash), &mut second_keys, &mut second_entries)?;
-        bmt.remove(&first_root_hash)?;
-
-        let items = bmt.get(&second_root_hash, &mut vec![first_key.as_ref(), second_key.as_ref(), third_key.as_ref(), fourth_key.as_ref()])?;
-        for (key, value) in first_keys.iter().zip(first_entries.into_iter()) {
-            assert_eq!(items[&key[..]], Some(value.clone()));
-        }
-        for (key, value) in second_keys.iter().zip(second_entries.into_iter()) {
-            assert_eq!(items[&key[..]], Some(value.clone()));
-        }
-        tear_down(&path);
-        Ok(())
-    }
-
-    #[test]
-    fn it_removes_an_old_large_root() -> BinaryMerkleTreeResult<()> {
-        let seed = [0x32u8; 32];
-        let path = generate_path(seed);
-
-        let seed = [0xBAu8; 32];
-        let mut rng: StdRng = SeedableRng::from_seed(seed);
-
-        let prepare_initial = prepare_inserts(16, &mut rng);
-        let initial_key_values = prepare_initial.0;
-        let initial_data_values = prepare_initial.1;
-        let mut initial_keys = initial_key_values.iter().map(|x| x.as_slice()).collect::<Vec<_>>();
-        let mut initial_data = initial_data_values.iter().collect::<Vec<_>>();
-
-        let mut bmt = Tree::open(&path, 160)?;
-        let first_root_hash = bmt.insert(None, &mut initial_keys, &mut initial_data)?;
-
-        let prepare_added = prepare_inserts(16, &mut rng);
-        let added_key_values = prepare_added.0;
-        let added_data_values = prepare_added.1;
-        let mut added_keys = added_key_values.iter().map(|x| x.as_slice()).collect::<Vec<_>>();
-        let mut added_data = added_data_values.iter().collect::<Vec<_>>();
-
-        let second_root_hash = bmt.insert(Some(&first_root_hash), &mut added_keys, &mut added_data)?;
-
-        bmt.remove(&first_root_hash)?;
-        let initial_items = bmt.get(&second_root_hash, &mut initial_keys)?;
-        let added_items = bmt.get(&second_root_hash, &mut added_keys)?;
-        for (key, value) in initial_keys.iter().zip(initial_data.into_iter()) {
-            assert_eq!(initial_items[&key[..]], Some(value.clone()));
-        }
-        for (key, value) in added_keys.iter().zip(added_data.into_iter()) {
-            assert_eq!(added_items[&key[..]], Some(value.clone()));
-        }
-        tear_down(&path);
-        Ok(())
-    }
-
-    #[test]
-    fn it_iterates_over_multiple_inserts_correctly() -> BinaryMerkleTreeResult<()> {
-        let seed = [0x33u8; 32];
-        let path = generate_path(seed);
-
-        let seed = [0xEFu8; 32];
-        let mut rng: StdRng = SeedableRng::from_seed(seed);
-        let mut bmt = Tree::open(&path, 160)?;
-
-        #[cfg(not(any(feature = "use_groestl")))]
-            iterate_inserts(8, 100, &mut rng, &mut bmt)?;
-        #[cfg(feature = "use_groestl")]
-            iterate_inserts(8, 10, &mut rng, &mut bmt)?;
-
-        tear_down(&path);
-        Ok(())
-    }
-
-    #[test]
-    fn it_inserts_with_compressed_nodes_that_are_not_descendants() -> BinaryMerkleTreeResult<()> {
-        let seed = [0x34u8; 32];
-        let path = generate_path(seed);
-
-        let mut bmt = Tree::open(&path, 160)?;
-
-        let key_values = vec![vec![0x00u8], vec![0x01u8], vec![0x02u8], vec![0x10u8], vec![0x20u8]];
-        let mut keys = key_values.iter().map(|x| x.as_slice()).collect::<Vec<_>>();
-        let values = vec![vec![0x00u8], vec![0x01u8], vec![0x02u8], vec![0x03u8], vec![0x04u8]];
-        let mut data = values.iter().collect::<Vec<_>>();
-
-        let first_root = bmt.insert(None, &mut keys[0..2], &mut data[0..2].to_vec())?;
-        let second_root = bmt.insert(Some(&first_root), &mut keys[2..], &mut data[2..].to_vec())?;
-
-        let items = bmt.get(&second_root, &mut keys)?;
-        for (key, value) in keys.iter().zip(data.into_iter()) {
-            assert_eq!(items[&key[..]], Some(value.clone()));
-        }
-        tear_down(&path);
-        Ok(())
-    }
-
-    #[test]
-    fn it_inserts_with_compressed_nodes_that_are_descendants() -> BinaryMerkleTreeResult<()> {
-        let seed = [0x35u8; 32];
-        let path = generate_path(seed);
-
-        let mut bmt = Tree::open(&path, 160)?;
-
-        let key_values = vec![vec![0x10u8], vec![0x11u8], vec![0x00u8], vec![0x01u8], vec![0x02u8]];
-        let mut keys = key_values.iter().map(|x| x.as_slice()).collect::<Vec<_>>();
-        let values = vec![vec![0x00u8], vec![0x01u8], vec![0x02u8], vec![0x03u8], vec![0x04u8]];
-        let mut data = values.iter().collect::<Vec<_>>();
-
-        let sorted_data = vec![vec![0x02u8], vec![0x03u8], vec![0x04u8], vec![0x00u8], vec![0x01u8]];
-
-        let first_root = bmt.insert(None, &mut keys[0..2], &mut data[0..2].to_vec())?;
-        let second_root = bmt.insert(Some(&first_root), &mut keys[2..], &mut data[2..].to_vec())?;
-
-        let items = bmt.get(&second_root, &mut keys)?;
-        for (key, value) in keys.iter().zip(sorted_data.into_iter()) {
-            assert_eq!(items[&key[..]], Some(value.clone()));
-        }
-        tear_down(&path);
-        Ok(())
-    }
-
-    #[test]
-    fn it_correctly_iterates_removals() -> BinaryMerkleTreeResult<()> {
-        let seed = [0x36u8; 32];
-        let path = generate_path(seed);
-
-        let seed = [0xA8u8; 32];
-        let mut rng: StdRng = SeedableRng::from_seed(seed);
-        let mut bmt = Tree::open(&path, 160)?;
-
-        #[cfg(not(any(feature = "use_groestl")))]
-            iterate_removals(8, 100, 1, &mut rng, &mut bmt)?;
-        #[cfg(feature = "use_groestl")]
-            iterate_removals(8, 10, 1, &mut rng, &mut bmt)?;
-        tear_down(&path);
-        Ok(())
-    }
-
-    #[test]
-    fn it_correctly_increments_a_leaf_reference_count() -> BinaryMerkleTreeResult<()> {
-        let seed = [0x37u8; 32];
-        let path = generate_path(seed);
-
-        let mut bmt = Tree::open(&path, 160)?;
-
-        let key = vec![0x00u8];
-        let data = vec![0x00u8];
-
-        let first_root = bmt.insert(None, &mut vec![key.as_ref()], &mut vec![data.as_ref()])?;
-        let second_root = bmt.insert(Some(&first_root), &mut vec![key.as_ref()], &mut vec![data.as_ref()])?;
-        bmt.remove(&first_root)?;
-        let item = bmt.get(&second_root, &mut vec![key.as_ref()])?;
-        assert_eq!(item[&key[..]], Some(data));
-        tear_down(&path);
-        Ok(())
-    }
-
-    fn generate_path(seed: [u8; 32]) -> PathBuf {
-        let mut rng: StdRng = SeedableRng::from_seed(seed);
-        let suffix = rng.gen_range(1000, 10000);
-        let path_string = format!("Test_DB_{}", suffix);
-        PathBuf::from(path_string)
-    }
-
-    fn tear_down(_path: &PathBuf) {
-        #[cfg(feature = "use_rocksdb")]
-        use std::fs::remove_dir_all;
-
-        #[cfg(feature = "use_rocksdb")]
-            remove_dir_all(&_path).unwrap();
-    }
-
-    fn prepare_inserts(num_entries: usize, rng: &mut StdRng) -> (Vec<Vec<u8>>, Vec<Vec<u8>>) {
-        let mut keys = Vec::with_capacity(num_entries);
-        let mut data = Vec::with_capacity(num_entries);
-        for _ in 0..num_entries {
-            let mut key_value = [0u8; 32];
-            rng.fill(&mut key_value);
-            keys.push(key_value.to_vec());
-
-            let mut data_value = [0u8; 32];
-            rng.fill(data_value.as_mut());
-            data.push(data_value.to_vec());
-        }
-
-        keys.sort();
-
-        (keys, data)
-    }
-
-    fn iterate_inserts(entries_per_insert: usize,
-                       iterations: usize,
-                       rng: &mut StdRng,
-                       bmt: &mut Tree) -> BinaryMerkleTreeResult<(Vec<Option<Vec<u8>>>, Vec<Vec<Vec<u8>>>, Vec<Vec<Vec<u8>>>)> {
-        let mut state_roots: Vec<Option<Vec<u8>>> = Vec::with_capacity(iterations);
-        let mut key_groups = Vec::with_capacity(iterations);
-        let mut data_groups = Vec::with_capacity(iterations);
-        state_roots.push(None);
-
-        for i in 0..iterations {
-            let prepare = prepare_inserts(entries_per_insert, rng);
-            let key_values = prepare.0;
-            key_groups.push(key_values.clone());
-            let data_values = prepare.1;
-            data_groups.push(data_values.clone());
-
-            let mut keys = key_values.iter().map(|x| x.as_slice()).collect::<Vec<_>>();
-            let mut data = data_values.iter().collect::<Vec<_>>();
-
-            let previous_state_root = &state_roots[i].clone();
-            let previous_root;
-            match previous_state_root {
-                Some(r) => previous_root = Some(r.as_slice()),
-                None => previous_root = None
-            }
-
-            let new_root = bmt.insert(previous_root, &mut keys, &mut data)?;
-            state_roots.push(Some(new_root.clone()));
-
-
-            let retrieved_items = bmt.get(&new_root, &mut keys)?;
-            for (key, value) in keys.iter().zip(data.into_iter()) {
-                assert_eq!(retrieved_items[&key[..]], Some(value.clone()));
-            }
-
-
-            for j in 0..key_groups.len() {
-                let mut key_block = Vec::with_capacity(key_groups[j].len());
-                for k in 0..key_groups[j].len() {
-                    key_block.push(key_groups[j][k].as_ref());
-                }
-                let items = bmt.get(&new_root, &mut key_block)?;
-                for (key, value) in key_block.iter().zip(data_groups[j].iter()) {
-                    assert_eq!(items[&key[..]], Some(value.clone()));
-                }
-            }
-        }
-        Ok((state_roots, key_groups, data_groups))
-    }
-
-    fn iterate_removals(entries_per_insert: usize,
-                        iterations: usize,
-                        removal_frequency: usize,
-                        rng: &mut StdRng,
-                        bmt: &mut Tree) -> BinaryMerkleTreeResult<()> {
-        let inserts = iterate_inserts(entries_per_insert, iterations, rng, bmt)?;
-        let state_roots = inserts.0;
-        let key_groups = inserts.1;
-        let data_groups = inserts.2;
-
-        for i in 1..iterations {
-            if i % removal_frequency == 0 {
-                let root;
-                if let Some(r) = state_roots[i].clone() {
-                    root = r;
-                } else {
-                    panic!("state_roots[{}] is None", i);
-                }
-                bmt.remove(&root)?;
-                for j in 0..iterations {
-                    let mut keys = Vec::with_capacity(key_groups[i].len());
-                    for k in 0..key_groups[i].len() {
-                        keys.push(key_groups[i][k].as_ref());
-                    }
-                    let items = bmt.get(root.as_ref(), &mut keys)?;
-                    if j % removal_frequency == 0 {
-                        for key in keys.iter() {
-                            assert_eq!(items[&key[..]], None);
-                        }
-                    } else {
-                        for (key, value) in keys.iter().zip(data_groups[i].iter()) {
-                            assert_eq!(items[&key[..]], Some(value.clone()));
-                        }
-                    }
-
-                }
-            }
-        }
-        Ok(())
-    }
-}
-=======
-#[cfg(test)]
-pub mod integration_tests {
-    #[cfg(any(feature = "use_serialization"))]
-    use std::error::Error;
-    use std::path::PathBuf;
-
-    use rand::rngs::StdRng;
-    use rand::{Rng, SeedableRng};
-
-    use starling::merkle_bit::BinaryMerkleTreeResult;
-    #[cfg(feature = "use_rocksdb")]
-    use starling::rocks_tree::RocksTree;
-
-    #[cfg(not(any(feature = "use_rocksdb")))]
-    use starling::hash_tree::HashTree;
-
-    #[cfg(feature = "use_rocksdb")]
-    type Tree = RocksTree<Vec<u8>>;
-
-    #[cfg(not(any(feature = "use_rocksdb")))]
-    type Tree = HashTree<Vec<u8>>;
-
-    #[test]
-    #[cfg(feature = "use_serialization")]
-    fn it_works_with_a_real_database() -> BinaryMerkleTreeResult<()> {
-        let seed = [0x00u8; 32];
-        let path = generate_path(seed);
-        let key = vec![0xAAu8];
-        let retrieved_value;
-        let removed_retrieved_value;
-        let data = vec![0xFFu8];
-        {
-            let mut values = vec![&data];
-            let mut tree = Tree::open(&path, 160)?;
-            let root;
-            match tree.insert(None, &mut [&key], &mut values) {
-                Ok(r) => root = r,
-                Err(e) => {
-                    drop(tree);
-                    tear_down(&path);
-                    panic!("{:?}", e.description());
-                }
-            }
-            match tree.get(&root, &mut [&key]) {
-                Ok(v) => retrieved_value = v,
-                Err(e) => {
-                    drop(tree);
-                    tear_down(&path);
-                    panic!("{:?}", e.description());
-                }
-            }
-            match tree.remove(&root) {
-                Ok(_) => {}
-                Err(e) => {
-                    drop(tree);
-                    tear_down(&path);
-                    panic!("{:?}", e.description());
-                }
-            }
-            match tree.get(&root, &mut [&key]) {
-                Ok(v) => removed_retrieved_value = v,
-                Err(e) => {
-                    drop(tree);
-                    tear_down(&path);
-                    panic!("{:?}", e.description());
-                }
-            }
-        }
-        tear_down(&path);
-        assert_eq!(retrieved_value[&key[..]], Some(data));
-        assert_eq!(removed_retrieved_value[&key[..]], None);
-        Ok(())
-    }
-
-    #[test]
-    fn it_gets_an_item_out_of_a_simple_tree() -> BinaryMerkleTreeResult<()> {
-        let seed = [0x01u8; 32];
-        let path = generate_path(seed);
-        let key = vec![0xAAu8];
-        let value = vec![0xFFu8];
-
-        let mut bmt = Tree::open(&path, 160)?;
-        let root = bmt.insert(None, &mut [&key[..]], &mut vec![&value])?;
-        let result = bmt.get(&root, &mut vec![&key[..]])?;
-        assert_eq!(result[&key[..]], Some(vec![0xFFu8]));
-        tear_down(&path);
-        Ok(())
-    }
-
-    #[test]
-    fn it_fails_to_get_from_empty_tree() -> BinaryMerkleTreeResult<()> {
-        let seed = [0x02u8; 32];
-        let path = generate_path(seed);
-        let key = vec![0x00u8];
-        let root_key = vec![0x01u8];
-
-        let bmt = Tree::open(&path, 160)?;
-        let items = bmt.get(&root_key, &mut vec![&key[..]])?;
-        let expected_item = None;
-        assert_eq!(items[&key[..]], expected_item);
-        tear_down(&path);
-        Ok(())
-    }
-
-    #[test]
-    fn it_fails_to_get_a_nonexistent_item() -> BinaryMerkleTreeResult<()> {
-        let seed = [0x03u8; 32];
-        let path = generate_path(seed);
-        let key = vec![0xAAu8];
-        let value = vec![0xFFu8];
-
-        let mut bmt = Tree::open(&path, 160)?;
-        let root = bmt.insert(None, &mut [&key[..]], &mut vec![&value])?;
-
-        let nonexistent_key = vec![0xAB];
-        let items = bmt.get(&root, &mut vec![&nonexistent_key[..]])?;
-        assert_eq!(items[&nonexistent_key[..]], None);
-        tear_down(&path);
-        Ok(())
-    }
-
-    #[test]
-    fn it_gets_items_from_a_small_balanced_tree() -> BinaryMerkleTreeResult<()> {
-        let seed = [0x04u8; 32];
-        let path = generate_path(seed);
-        let mut keys = Vec::with_capacity(8);
-        let mut values = Vec::with_capacity(8);
-        for i in 0..8 {
-            keys.push(vec![i << 5]);
-            values.push(vec![i]);
-        }
-        let mut get_keys = keys.iter().map(|x| x.as_slice()).collect::<Vec<_>>();
-
-        let mut bmt = Tree::open(&path, 3)?;
-        let mut insert_values = values.iter().collect::<Vec<_>>();
-        let root_hash = bmt.insert(None, &mut get_keys, &mut insert_values)?;
-
-        let items = bmt.get(&root_hash, &mut get_keys)?;
-        for (key, value) in get_keys.into_iter().zip(values.iter()) {
-            assert_eq!(items[&key[..]], Some(value.clone()))
-        }
-        tear_down(&path);
-        Ok(())
-    }
-
-    #[test]
-    fn it_gets_items_from_a_small_unbalanced_tree() -> BinaryMerkleTreeResult<()> {
-        let seed = [0x05u8; 32];
-        let path = generate_path(seed);
-        let mut keys: Vec<Vec<u8>> = Vec::with_capacity(7);
-        let mut values: Vec<Vec<u8>> = Vec::with_capacity(7);
-        for i in 0..7 {
-            keys.push(vec![i << 5]);
-            values.push(vec![i]);
-        }
-        let mut get_keys = keys.iter().map(|x| x.as_slice()).collect::<Vec<_>>();
-        let mut insert_values = values.iter().collect::<Vec<_>>();
-        let mut bmt = Tree::open(&path, 3)?;
-
-        let root_hash = bmt.insert(None, &mut get_keys, &mut insert_values)?;
-        let items = bmt.get(&root_hash, &mut get_keys)?;
-        for (key, value) in keys.iter().zip(values.iter()) {
-            assert_eq!(items[&key[..]], Some(value.clone()))
-        }
-        tear_down(&path);
-        Ok(())
-    }
-
-    #[test]
-    fn it_gets_items_from_a_medium_balanced_tree() -> BinaryMerkleTreeResult<()> {
-        let seed = [0x06u8; 32];
-        let path = generate_path(seed);
-
-        let num_leaves = 256;
-        let mut keys: Vec<Vec<u8>> = Vec::with_capacity(num_leaves);
-        let mut values: Vec<Vec<u8>> = Vec::with_capacity(num_leaves);
-        for i in 0..num_leaves {
-            keys.push(vec![i as u8]);
-            values.push(vec![i as u8]);
-        }
-
-        let mut get_keys = keys.iter().map(|x| x.as_slice()).collect::<Vec<_>>();
-        let mut insert_values = values.iter().collect::<Vec<_>>();
-
-        let mut bmt = Tree::open(&path, 8)?;
-        let root_hash = bmt.insert(None, &mut get_keys, &mut insert_values)?;
-
-        let items = bmt.get(&root_hash, &mut get_keys)?;
-        for (key, value) in keys.iter().zip(values.iter()) {
-            assert_eq!(items[&key[..]], Some(value.clone()))
-        }
-        tear_down(&path);
-        Ok(())
-    }
-
-    #[test]
-    fn it_gets_items_from_a_medium_unbalanced_tree() -> BinaryMerkleTreeResult<()> {
-        let seed = [0x07u8; 32];
-        let path = generate_path(seed);
-        let num_leaves = 255;
-        let mut keys: Vec<Vec<u8>> = Vec::with_capacity(num_leaves);
-        let mut values: Vec<Vec<u8>> = Vec::with_capacity(num_leaves);
-        for i in 0..num_leaves {
-            keys.push(vec![i as u8]);
-            values.push(vec![i as u8]);
-        }
-
-        let mut get_keys = keys.iter().map(|x| x.as_slice()).collect::<Vec<_>>();
-        let mut insert_values = values.iter().collect::<Vec<_>>();
-
-        let mut bmt = Tree::open(&path, 8)?;
-        let root_hash = bmt.insert(None, &mut get_keys, &mut insert_values)?;
-
-        let items = bmt.get(&root_hash, &mut get_keys)?;
-        for (key, value) in keys.iter().zip(values.iter()) {
-            assert_eq!(items[&key[..]], Some(value.clone()))
-        }
-        tear_down(&path);
-        Ok(())
-    }
-
-    #[test]
-    fn it_gets_items_from_a_large_balanced_tree() -> BinaryMerkleTreeResult<()> {
-        let seed = [0x08u8; 32];
-        let path = generate_path(seed);
-
-        #[cfg(not(any(feature = "use_groestl")))]
-        let num_leaves = 8196;
-        #[cfg(feature = "use_groestl")]
-        let num_leaves = 1024;
-
-        let mut keys: Vec<Vec<u8>> = Vec::with_capacity(num_leaves);
-        let mut values: Vec<Vec<u8>> = Vec::with_capacity(num_leaves);
-        for i in 0..num_leaves {
-            keys.push(vec![(i >> 8) as u8, (i & 0xFF) as u8]);
-            values.push(vec![(i >> 8) as u8, (i & 0xFF) as u8]);
-        }
-
-        let mut get_keys = keys.iter().map(|x| x.as_slice()).collect::<Vec<_>>();
-        let mut insert_values = values.iter().collect::<Vec<_>>();
-
-        let mut bmt = Tree::open(&path, 16)?;
-        let root_hash = bmt.insert(None, &mut get_keys, &mut insert_values)?;
-
-        let items = bmt.get(&root_hash, &mut get_keys)?;
-        for (key, value) in keys.iter().zip(values.iter()) {
-            assert_eq!(items[&key[..]], Some(value.clone()))
-        }
-        tear_down(&path);
-        Ok(())
-    }
-
-    #[test]
-    fn it_gets_items_from_a_large_unbalanced_tree() -> BinaryMerkleTreeResult<()> {
-        let seed = [0x09u8; 32];
-        let path = generate_path(seed);
-
-        #[cfg(not(any(feature = "use_groestl")))]
-        let num_leaves = 8195;
-        #[cfg(feature = "use_groestl")]
-        let num_leaves = 1023;
-        let mut keys: Vec<Vec<u8>> = Vec::with_capacity(num_leaves);
-        let mut values: Vec<Vec<u8>> = Vec::with_capacity(num_leaves);
-        for i in 0..num_leaves {
-            keys.push(vec![(i >> 8) as u8, (i & 0xFF) as u8]);
-            values.push(vec![(i >> 8) as u8, (i & 0xFF) as u8]);
-        }
-
-        let mut get_keys = keys.iter().map(|x| x.as_slice()).collect::<Vec<_>>();
-        let mut insert_values = values.iter().collect::<Vec<_>>();
-
-        let mut bmt = Tree::open(&path, 16)?;
-        let root_hash = bmt.insert(None, &mut get_keys, &mut insert_values)?;
-
-        let items = bmt.get(&root_hash, &mut get_keys)?;
-        for (key, value) in keys.iter().zip(values.iter()) {
-            assert_eq!(items[&key[..]], Some(value.clone()))
-        }
-        tear_down(&path);
-        Ok(())
-    }
-
-    #[test]
-    fn it_gets_items_from_a_complex_tree() -> BinaryMerkleTreeResult<()> {
-        let seed = [0x10u8; 32];
-        let path = generate_path(seed);
-
-        // Tree description
-        // Node (Letter)
-        // Key (Number)
-        // Value (Number)
-        //
-        // A     B      C      D     E     F     G     H     I     J     K     L     M     N     O     P
-        // 0x00  0x40, 0x41, 0x60, 0x68, 0x70, 0x71, 0x72, 0x80, 0xC0, 0xC1, 0xE0, 0xE1, 0xE2, 0xF0, 0xF8
-        // None, None, None, 0x01, 0x02, None, None, None, 0x03, None, None, None, None, None, 0x04, None
-        let pop_key_d = vec![0x60u8]; // 0110_0000   96 (Dec)
-        let pop_key_e = vec![0x68u8]; // 0110_1000  104 (Dec)
-        let pop_key_i = vec![0x80u8]; // 1000_0000  128 (Dec)
-        let pop_key_o = vec![0xF0u8]; // 1111_0000  240 (Dec)
-
-        let mut populated_keys = [
-            &pop_key_d[..],
-            &pop_key_e[..],
-            &pop_key_i[..],
-            &pop_key_o[..],
-        ];
-
-        let pop_value_d = vec![0x01u8];
-        let pop_value_e = vec![0x02u8];
-        let pop_value_i = vec![0x03u8];
-        let pop_value_o = vec![0x04u8];
-
-        let mut populated_values = vec![&pop_value_d, &pop_value_e, &pop_value_i, &pop_value_o];
-
-        let mut bmt = Tree::open(&path, 5)?;
-        let root_node = bmt.insert(None, &mut populated_keys, &mut populated_values)?;
-
-        let key_a = vec![0x00u8]; // 0000_0000     0 (Dec)
-        let key_b = vec![0x40u8]; // 0100_0000    64 (Dec)
-        let key_c = vec![0x41u8]; // 0100_0001    65 (Dec)
-        let key_f = vec![0x70u8]; // 0111_0000   112 (Dec)
-        let key_g = vec![0x71u8]; // 0111_0001   113 (Dec)
-        let key_h = vec![0x72u8]; // 0111_0010   114 (Dec)
-        let key_j = vec![0xC0u8]; // 1100_0000   192 (Dec)
-        let key_k = vec![0xC1u8]; // 1100_0001   193 (Dec)
-        let key_l = vec![0xE0u8]; // 1110_0000   224 (Dec)
-        let key_m = vec![0xE1u8]; // 1110_0001   225 (Dec)
-        let key_n = vec![0xE2u8]; // 1110_0010   226 (Dec)
-        let key_p = vec![0xF8u8]; // 1111_1000   248 (Dec)
-
-        let mut keys = vec![
-            &key_a[..],
-            &key_b[..],
-            &key_c[..],
-            &pop_key_d[..],
-            &pop_key_e[..],
-            &key_f[..],
-            &key_g[..],
-            &key_h[..],
-            &pop_key_i[..],
-            &key_j[..],
-            &key_k[..],
-            &key_l[..],
-            &key_m[..],
-            &key_n[..],
-            &pop_key_o[..],
-            &key_p[..],
-        ];
-
-        let expected_values = vec![
-            None,
-            None,
-            None,
-            Some(pop_value_d),
-            Some(pop_value_e),
-            None,
-            None,
-            None,
-            Some(pop_value_i),
-            None,
-            None,
-            None,
-            None,
-            None,
-            Some(pop_value_o),
-            None,
-        ];
-
-        let items = bmt.get(&root_node, &mut keys)?;
-        for (key, value) in keys.iter().zip(expected_values.into_iter()) {
-            assert_eq!(items[&key[..]], value);
-        }
-        tear_down(&path);
-        Ok(())
-    }
-
-    #[test]
-    fn it_returns_the_same_number_of_values_as_keys() -> BinaryMerkleTreeResult<()> {
-        let seed = [0x11u8; 32];
-        let path = generate_path(seed);
-
-        let initial_key = vec![0x00u8];
-        let initial_value = vec![0xFFu8];
-
-        let mut keys = Vec::with_capacity(256);
-        for i in 0..256 {
-            keys.push(vec![i as u8]);
-        }
-
-        let mut get_keys = keys.iter().map(|x| x.as_slice()).collect::<Vec<_>>();
-
-        let mut bmt = Tree::open(&path, 3)?;
-        let root_node = bmt.insert(None, &mut [&initial_key], &mut vec![&initial_value])?;
-
-        let items = bmt.get(&root_node, &mut get_keys)?;
-        for key in get_keys.iter() {
-            if **key == initial_key[..] {
-                assert_eq!(items[&key[..]], Some(initial_value.clone()));
-            } else {
-                assert_eq!(items[&key[..]], None);
-            }
-        }
-        assert_eq!(items.len(), 256);
-        tear_down(&path);
-        Ok(())
-    }
-
-    #[test]
-    fn it_inserts_two_leaf_nodes_into_empty_tree() -> BinaryMerkleTreeResult<()> {
-        let seed = [0x12u8; 32];
-        let path = generate_path(seed);
-
-        let key_values = vec![vec![0x00u8], vec![0x01u8]];
-        let mut keys = key_values.iter().map(|x| x.as_slice()).collect::<Vec<_>>();
-        let data_values = vec![vec![0x02u8], vec![0x03u8]];
-        let mut data = data_values.iter().collect::<Vec<_>>();
-
-        let mut bmt = Tree::open(&path, 3)?;
-        let root_hash = bmt.insert(None, &mut keys, &mut data)?;
-        let items = bmt.get(&root_hash, &mut keys)?;
-        for (key, value) in keys.iter().zip(data_values.iter()) {
-            assert_eq!(items[&key[..]], Some(value.clone()))
-        }
-        tear_down(&path);
-        Ok(())
-    }
-
-    #[test]
-    fn it_inserts_two_leaf_nodes_into_empty_tree_with_first_bit_split() -> BinaryMerkleTreeResult<()>
-    {
-        let seed = [0x13u8; 32];
-        let path = generate_path(seed);
-
-        let key_values = vec![vec![0x00u8], vec![0x80u8]];
-        let mut keys = key_values.iter().map(|x| x.as_slice()).collect::<Vec<_>>();
-        let data_values = vec![vec![0x02u8], vec![0x03u8]];
-        let mut data = data_values.iter().collect::<Vec<_>>();
-
-        let mut bmt = Tree::open(&path, 3)?;
-        let root_hash = bmt.insert(None, &mut keys, &mut data)?;
-        let items = bmt.get(&root_hash, &mut keys)?;
-        for (key, value) in keys.iter().zip(data_values.iter()) {
-            assert_eq!(items[&key[..]], Some(value.clone()))
-        }
-        tear_down(&path);
-        Ok(())
-    }
-
-    #[test]
-    fn it_inserts_a_leaf_node_into_empty_tree() -> BinaryMerkleTreeResult<()> {
-        let seed = [0x14u8; 32];
-        let path = generate_path(seed);
-
-        let key = vec![0xAAu8];
-        let data = vec![0xBBu8];
-
-        let mut bmt = Tree::open(&path, 3)?;
-        let new_root_hash = bmt.insert(None, &mut [&key[..]], &mut vec![data.as_ref()])?;
-        let items = bmt.get(&new_root_hash, &mut vec![&key[..]])?;
-        assert_eq!(items[&key[..]], Some(data));
-        tear_down(&path);
-        Ok(())
-    }
-
-    #[test]
-    fn it_inserts_multiple_leaf_nodes_into_empty_tree() -> BinaryMerkleTreeResult<()> {
-        let seed = [0x15u8; 32];
-        let path = generate_path(seed);
-
-        let key_values = vec![
-            vec![0xAAu8], // 1010_1010
-            vec![0xBBu8], // 1011_1011
-            vec![0xCCu8],
-        ]; // 1100_1100
-        let mut keys = key_values.iter().map(|x| x.as_slice()).collect::<Vec<_>>();
-        let data_values = vec![vec![0xDDu8], vec![0xEEu8], vec![0xFFu8]];
-        let mut data = data_values.iter().collect::<Vec<_>>();
-
-        let mut bmt = Tree::open(&path, 3)?;
-        let root_hash = bmt.insert(None, &mut keys, &mut data)?;
-        let items = bmt.get(&root_hash, &mut keys)?;
-        for (key, value) in keys.iter().zip(data_values.iter()) {
-            assert_eq!(items[&key[..]], Some(value.clone()))
-        }
-        tear_down(&path);
-        Ok(())
-    }
-
-    #[test]
-    fn it_inserts_a_small_even_amount_of_nodes_into_empty_tree() -> BinaryMerkleTreeResult<()> {
-        let seed = [0x016u8; 32];
-        let path = generate_path(seed);
-
-        let seed = [0xAAu8; 32];
-        let mut rng: StdRng = SeedableRng::from_seed(seed);
-
-        let prepare = prepare_inserts(32, &mut rng);
-
-        let key_values = prepare.0;
-        let mut keys = key_values.iter().map(|x| x.as_slice()).collect::<Vec<_>>();
-        let data_values = prepare.1;
-        let mut data = data_values.iter().collect::<Vec<_>>();
-
-        let mut bmt = Tree::open(&path, 16)?;
-        let root_hash = bmt.insert(None, &mut keys, &mut data)?;
-        let items = bmt.get(&root_hash, &mut keys)?;
-        for (key, value) in keys.iter().zip(data.into_iter()) {
-            assert_eq!(items[&key[..]], Some(value.clone()))
-        }
-        tear_down(&path);
-        Ok(())
-    }
-
-    #[test]
-    fn it_inserts_a_small_odd_amount_of_nodes_into_empty_tree() -> BinaryMerkleTreeResult<()> {
-        let seed = [0x17u8; 32];
-        let path = generate_path(seed);
-
-        let seed = [0xBBu8; 32];
-        let mut rng: StdRng = SeedableRng::from_seed(seed);
-
-        let prepare = prepare_inserts(31, &mut rng);
-
-        let key_values = prepare.0;
-        let mut keys = key_values.iter().map(|x| x.as_slice()).collect::<Vec<_>>();
-        let data_values = prepare.1;
-        let mut data = data_values.iter().collect::<Vec<_>>();
-
-        let mut bmt = Tree::open(&path, 16)?;
-        let root_hash = bmt.insert(None, &mut keys, &mut data)?;
-        let items = bmt.get(&root_hash, &mut keys)?;
-        for (key, value) in keys.iter().zip(data_values.iter()) {
-            assert_eq!(items[&key[..]], Some(value.clone()))
-        }
-        tear_down(&path);
-        Ok(())
-    }
-
-    #[test]
-    fn it_inserts_a_medium_even_amount_of_nodes_into_empty_tree() -> BinaryMerkleTreeResult<()> {
-        let seed = [0x18u8; 32];
-        let path = generate_path(seed);
-
-        let seed = [0xBBu8; 32];
-        let mut rng: StdRng = SeedableRng::from_seed(seed);
-
-        let prepare = prepare_inserts(256, &mut rng);
-
-        let key_values = prepare.0;
-        let mut keys = key_values.iter().map(|x| x.as_slice()).collect::<Vec<_>>();
-        let data_values = prepare.1;
-        let mut data = data_values.iter().collect::<Vec<_>>();
-
-        let mut bmt = Tree::open(&path, 16)?;
-        let root_hash = bmt.insert(None, &mut keys, &mut data)?;
-        let items = bmt.get(&root_hash, &mut keys)?;
-        for (key, value) in keys.iter().zip(data_values.iter()) {
-            assert_eq!(items[&key[..]], Some(value.clone()))
-        }
-        tear_down(&path);
-        Ok(())
-    }
-
-    #[test]
-    fn it_inserts_a_medium_odd_amount_of_nodes_into_empty_tree() -> BinaryMerkleTreeResult<()> {
-        let seed = [0x19u8; 32];
-        let path = generate_path(seed);
-
-        let seed = [0xBBu8; 32];
-        let mut rng: StdRng = SeedableRng::from_seed(seed);
-
-        let prepare = prepare_inserts(255, &mut rng);
-
-        let key_values = prepare.0;
-        let mut keys = key_values.iter().map(|x| x.as_slice()).collect::<Vec<_>>();
-        let data_values = prepare.1;
-        let mut data = data_values.iter().collect::<Vec<_>>();
-
-        let mut bmt = Tree::open(&path, 16)?;
-        let root_hash = bmt.insert(None, &mut keys, &mut data)?;
-        let items = bmt.get(&root_hash, &mut keys)?;
-        for (key, value) in keys.iter().zip(data_values.iter()) {
-            assert_eq!(items[&key[..]], Some(value.clone()))
-        }
-        tear_down(&path);
-        Ok(())
-    }
-
-    #[test]
-    fn it_inserts_a_large_even_amount_of_nodes_into_empty_tree() -> BinaryMerkleTreeResult<()> {
-        let seed = [0x20u8; 32];
-        let path = generate_path(seed);
-
-        let seed = [0xBBu8; 32];
-        let mut rng: StdRng = SeedableRng::from_seed(seed);
-
-        #[cfg(not(any(feature = "use_groestl")))]
-        let prepare = prepare_inserts(4096, &mut rng);
-        #[cfg(feature = "use_groestl")]
-        let prepare = prepare_inserts(256, &mut rng);
-
-        let key_values = prepare.0;
-        let mut keys = key_values.iter().map(|x| x.as_slice()).collect::<Vec<_>>();
-        let data_values = prepare.1;
-        let mut data = data_values.iter().collect::<Vec<_>>();
-
-        let mut bmt = Tree::open(&path, 16)?;
-        let root_hash = bmt.insert(None, &mut keys, &mut data)?;
-        let items = bmt.get(&root_hash, &mut keys)?;
-        for (key, value) in keys.iter().zip(data_values.iter()) {
-            assert_eq!(items[&key[..]], Some(value.clone()))
-        }
-        tear_down(&path);
-        Ok(())
-    }
-
-    #[test]
-    fn it_inserts_a_large_odd_amount_of_nodes_into_empty_tree() -> BinaryMerkleTreeResult<()> {
-        let seed = [0x21u8; 32];
-        let path = generate_path(seed);
-
-        let seed = [0xBBu8; 32];
-        let mut rng: StdRng = SeedableRng::from_seed(seed);
-
-        #[cfg(not(any(feature = "use_groestl")))]
-        let prepare = prepare_inserts(4095, &mut rng);
-        #[cfg(feature = "use_groestl")]
-        let prepare = prepare_inserts(256, &mut rng);
-
-        let key_values = prepare.0;
-        let mut keys = key_values.iter().map(|x| x.as_slice()).collect::<Vec<_>>();
-        let data_values = prepare.1;
-        let mut data = data_values.iter().collect::<Vec<_>>();
-
-        let mut bmt = Tree::open(&path, 16)?;
-        let root_hash = bmt.insert(None, &mut keys, &mut data)?;
-        let items = bmt.get(&root_hash, &mut keys)?;
-        for (key, value) in keys.iter().zip(data_values.iter()) {
-            assert_eq!(items[&key[..]], Some(value.clone()))
-        }
-        tear_down(&path);
-        Ok(())
-    }
-
-    #[test]
-    fn it_inserts_a_leaf_node_into_a_tree_with_one_item() -> BinaryMerkleTreeResult<()> {
-        let seed = [0x22u8; 32];
-        let path = generate_path(seed);
-
-        let first_key = vec![0xAAu8];
-        let first_data = vec![0xBBu8];
-
-        let second_key = vec![0xCCu8];
-        let second_data = vec![0xDDu8];
-
-        let mut bmt = Tree::open(&path, 3)?;
-        let new_root_hash = bmt.insert(
-            None,
-            &mut vec![first_key.as_ref()],
-            &mut vec![first_data.as_ref()],
-        )?;
-        let second_root_hash = bmt.insert(
-            Some(&new_root_hash),
-            &mut vec![second_key.as_ref()],
-            &mut vec![second_data.as_ref()],
-        )?;
-
-        let items = bmt.get(
-            &second_root_hash,
-            &mut vec![first_key.as_ref(), second_key.as_ref()],
-        )?;
-        assert_eq!(items[&first_key[..]], Some(first_data));
-        assert_eq!(items[&second_key[..]], Some(second_data));
-        tear_down(&path);
-        Ok(())
-    }
-
-    #[test]
-    fn it_inserts_multiple_leaf_nodes_into_a_small_tree_with_existing_items(
-    ) -> BinaryMerkleTreeResult<()> {
-        let seed = [0x23u8; 32];
-        let path = generate_path(seed);
-
-        let seed = [
-            0x4d, 0x1b, 0xf8, 0xad, 0x2d, 0x5d, 0x2e, 0xcb, 0x59, 0x75, 0xc4, 0xb9, 0x4d, 0xf9,
-            0xab, 0x5e, 0xf5, 0x12, 0xd4, 0x5c, 0x3d, 0xa0, 0x73, 0x4b, 0x65, 0x5e, 0xc3, 0x82,
-            0xcb, 0x6c, 0xc0, 0x66,
-        ];
-        let mut rng: StdRng = SeedableRng::from_seed(seed);
-
-        let num_inserts = 2;
-        let prepare_initial = prepare_inserts(num_inserts, &mut rng);
-        let initial_key_values = prepare_initial.0;
-        let mut initial_keys = initial_key_values
-            .iter()
-            .map(|x| x.as_slice())
-            .collect::<Vec<_>>();
-        let initial_data_values = prepare_initial.1;
-        let mut initial_data = initial_data_values.iter().collect::<Vec<_>>();
-
-        let mut bmt = Tree::open(&path, 160)?;
-        let first_root_hash = bmt.insert(None, &mut initial_keys, &mut initial_data)?;
-
-        let prepare_added = prepare_inserts(num_inserts, &mut rng);
-        let added_key_values = prepare_added.0;
-        let mut added_keys = added_key_values
-            .iter()
-            .map(|x| x.as_slice())
-            .collect::<Vec<_>>();
-        let added_data_values = prepare_added.1;
-        let mut added_data = added_data_values.iter().collect::<Vec<_>>();
-
-        let second_root_hash =
-            bmt.insert(Some(&first_root_hash), &mut added_keys, &mut added_data)?;
-
-        let first_items = bmt.get(&first_root_hash, &mut initial_keys)?;
-        let second_items = bmt.get(&second_root_hash, &mut added_keys)?;
-
-        for (key, value) in initial_keys.iter().zip(initial_data_values.iter()) {
-            assert_eq!(first_items[&key[..]], Some(value.clone()));
-        }
-        for (key, value) in added_keys.iter().zip(added_data_values.iter()) {
-            assert_eq!(second_items[&key[..]], Some(value.clone()));
-        }
-        tear_down(&path);
-        Ok(())
-    }
-
-    #[test]
-    fn it_inserts_multiple_leaf_nodes_into_a_tree_with_existing_items() -> BinaryMerkleTreeResult<()>
-    {
-        let seed = [0x24u8; 32];
-        let path = generate_path(seed);
-
-        let seed = [0xCAu8; 32];
-        let mut rng: StdRng = SeedableRng::from_seed(seed);
-
-        #[cfg(not(any(feature = "use_groestl")))]
-        let num_inserts = 4096;
-        #[cfg(feature = "use_groestl")]
-        let num_inserts = 256;
-        let prepare_initial = prepare_inserts(num_inserts, &mut rng);
-        let initial_key_values = prepare_initial.0;
-        let mut initial_keys = initial_key_values
-            .iter()
-            .map(|x| x.as_slice())
-            .collect::<Vec<_>>();
-        let initial_data_values = prepare_initial.1;
-        let mut initial_data = initial_data_values.iter().collect::<Vec<_>>();
-
-        let mut bmt = Tree::open(&path, 160)?;
-        let first_root_hash = bmt.insert(None, &mut initial_keys, &mut initial_data)?;
-
-        let prepare_added = prepare_inserts(num_inserts, &mut rng);
-        let added_key_values = prepare_added.0;
-        let mut added_keys = added_key_values
-            .iter()
-            .map(|x| x.as_slice())
-            .collect::<Vec<_>>();
-        let added_data_values = prepare_added.1;
-        let mut added_data = added_data_values.iter().collect::<Vec<_>>();
-
-        let second_root_hash =
-            bmt.insert(Some(&first_root_hash), &mut added_keys, &mut added_data)?;
-
-        let first_items = bmt.get(&first_root_hash, &mut initial_keys)?;
-        let second_items = bmt.get(&second_root_hash, &mut added_keys)?;
-
-        for (key, value) in initial_keys.iter().zip(initial_data_values.iter()) {
-            assert_eq!(first_items[&key[..]], Some(value.clone()));
-        }
-        for (key, value) in added_keys.iter().zip(added_data_values.iter()) {
-            assert_eq!(second_items[&key[..]], Some(value.clone()));
-        }
-        tear_down(&path);
-        Ok(())
-    }
-
-    #[test]
-    fn it_updates_an_existing_entry() -> BinaryMerkleTreeResult<()> {
-        let seed = [0x25u8; 32];
-        let path = generate_path(seed);
-
-        let key = vec![0xAAu8];
-        let first_value = vec![0xBBu8];
-        let second_value = vec![0xCCu8];
-
-        let mut bmt = Tree::open(&path, 3)?;
-        let first_root_hash = bmt.insert(
-            None,
-            &mut vec![key.as_ref()],
-            &mut vec![first_value.as_ref()],
-        )?;
-        let second_root_hash = bmt.insert(
-            Some(&first_root_hash),
-            &mut vec![key.as_ref()],
-            &mut vec![second_value.as_ref()],
-        )?;
-
-        let first_item = bmt.get(&first_root_hash, &mut vec![key.as_ref()])?;
-        let second_item = bmt.get(&second_root_hash, &mut vec![key.as_ref()])?;
-
-        assert_eq!(first_item[&key[..]], Some(first_value));
-        assert_eq!(second_item[&key[..]], Some(second_value));
-        tear_down(&path);
-        Ok(())
-    }
-
-    #[test]
-    fn it_updates_multiple_existing_entries() -> BinaryMerkleTreeResult<()> {
-        let seed = [0x26u8; 32];
-        let path = generate_path(seed);
-
-        let seed = [0xEEu8; 32];
-        let mut rng: StdRng = SeedableRng::from_seed(seed);
-
-        #[cfg(not(any(feature = "use_groestl")))]
-        let prepare_initial = prepare_inserts(4096, &mut rng);
-        #[cfg(feature = "use_groestl")]
-        let prepare_initial = prepare_inserts(256, &mut rng);
-
-        let initial_key_values = prepare_initial.0;
-        let mut initial_keys = initial_key_values
-            .iter()
-            .map(|x| x.as_slice())
-            .collect::<Vec<_>>();
-        let initial_data_values = prepare_initial.1;
-        let mut initial_data = initial_data_values.iter().collect::<Vec<_>>();
-
-        let mut updated_data_values = vec![];
-        let mut updated_data = vec![];
-        let mut expected_updated_data_values = vec![];
-        for i in 0..initial_key_values.len() {
-            let num = vec![i as u8; 32];
-            updated_data_values.push(num.clone());
-            expected_updated_data_values.push(Some(num));
-        }
-
-        for i in 0..initial_key_values.len() {
-            updated_data.push(updated_data_values[i].as_ref());
-        }
-
-        let mut bmt = Tree::open(&path, 160)?;
-        let first_root_hash = bmt.insert(None, &mut initial_keys, &mut initial_data)?;
-        let second_root_hash =
-            bmt.insert(Some(&first_root_hash), &mut initial_keys, &mut updated_data)?;
-
-        let initial_items = bmt.get(&first_root_hash, &mut initial_keys)?;
-        let updated_items = bmt.get(&second_root_hash, &mut initial_keys)?;
-
-        for (key, value) in initial_keys.iter().zip(initial_data.into_iter()) {
-            assert_eq!(initial_items[&key[..]], Some(value.clone()));
-        }
-        for (key, value) in initial_keys.iter().zip(updated_data.into_iter()) {
-            assert_eq!(updated_items[&key[..]], Some(value.clone()));
-        }
-        tear_down(&path);
-        Ok(())
-    }
-
-    #[test]
-    fn it_does_not_panic_when_removing_a_nonexistent_node() -> BinaryMerkleTreeResult<()> {
-        let seed = [0x27u8; 32];
-        let path = generate_path(seed);
-
-        let mut bmt = Tree::open(&path, 160)?;
-        let missing_root_hash = vec![0x00u8];
-        bmt.remove(&missing_root_hash)?;
-        tear_down(&path);
-        Ok(())
-    }
-
-    #[test]
-    fn it_removes_a_node() -> BinaryMerkleTreeResult<()> {
-        let seed = [0x28u8; 32];
-        let path = generate_path(seed);
-
-        let key = vec![0x00u8];
-        let data = vec![0x01u8];
-
-        let mut bmt = Tree::open(&path, 160)?;
-        let root_hash = bmt.insert(None, &mut vec![key.as_ref()], &mut vec![&data])?;
-
-        let inserted_data = bmt.get(&root_hash, &mut vec![key.as_ref()])?;
-
-        assert_eq!(inserted_data[&key[..]], Some(data));
-
-        bmt.remove(&root_hash)?;
-
-        let retrieved_values = bmt.get(&root_hash, &mut vec![&key[..]])?;
-
-        assert_eq!(retrieved_values[&key[..]], None);
-        tear_down(&path);
-        Ok(())
-    }
-
-    #[test]
-    fn it_removes_an_entire_tree() -> BinaryMerkleTreeResult<()> {
-        let seed = [0x29u8; 32];
-        let path = generate_path(seed);
-
-        let seed = [0xBBu8; 32];
-        let mut rng: StdRng = SeedableRng::from_seed(seed);
-
-        #[cfg(not(any(feature = "use_groestl")))]
-        let prepare = prepare_inserts(4096, &mut rng);
-        #[cfg(feature = "use_groestl")]
-        let prepare = prepare_inserts(256, &mut rng);
-
-        let mut bmt = Tree::open(&path, 160)?;
-        let key_values = prepare.0;
-        let data_values = prepare.1;
-        let mut keys = key_values.iter().map(|x| x.as_slice()).collect::<Vec<_>>();
-        let mut data = data_values.iter().collect::<Vec<_>>();
-
-        let root_hash = bmt.insert(None, &mut keys, &mut data)?;
-        let inserted_items = bmt.get(&root_hash, &mut keys)?;
-
-        for (key, value) in keys.iter().zip(data_values.iter()) {
-            assert_eq!(inserted_items[&key[..]], Some(value.clone()));
-        }
-
-        bmt.remove(&root_hash)?;
-        let removed_items = bmt.get(&root_hash, &mut keys)?;
-
-        for key in keys.iter() {
-            assert_eq!(removed_items[&key[..]], None);
-        }
-        tear_down(&path);
-        Ok(())
-    }
-
-    #[test]
-    fn it_removes_an_old_root() -> BinaryMerkleTreeResult<()> {
-        let seed = [0x30u8; 32];
-        let path = generate_path(seed);
-
-        let first_key = vec![0x00u8];
-        let first_data = vec![0x01u8];
-
-        let mut bmt = Tree::open(&path, 160)?;
-        let first_root_hash = bmt.insert(
-            None,
-            &mut vec![first_key.as_ref()],
-            &mut vec![first_data.as_ref()],
-        )?;
-
-        let second_key = vec![0x02u8];
-        let second_data = vec![0x03u8];
-
-        let second_root_hash = bmt.insert(
-            Some(&first_root_hash),
-            &mut vec![second_key.as_ref()],
-            &mut vec![second_data.as_ref()],
-        )?;
-        bmt.remove(&first_root_hash)?;
-
-        let retrieved_items = bmt.get(
-            &second_root_hash,
-            &mut vec![first_key.as_ref(), second_key.as_ref()],
-        )?;
-        assert_eq!(retrieved_items[&first_key[..]], Some(first_data));
-        assert_eq!(retrieved_items[&second_key[..]], Some(second_data));
-        tear_down(&path);
-        Ok(())
-    }
-
-    #[test]
-    fn it_removes_a_small_old_tree() -> BinaryMerkleTreeResult<()> {
-        let seed = [0x31u8; 32];
-        let path = generate_path(seed);
-
-        let first_key = vec![0x00u8];
-        let second_key = vec![0x01u8];
-        let third_key = vec![0x02u8];
-        let fourth_key = vec![0x03u8];
-
-        let first_data = vec![0x04u8];
-        let second_data = vec![0x05u8];
-        let third_data = vec![0x06u8];
-        let fourth_data = vec![0x07u8];
-
-        let mut first_keys = vec![&first_key[..], &second_key[..]];
-        let mut first_entries = vec![&first_data, &second_data];
-        let mut bmt = Tree::open(&path, 160)?;
-        let first_root_hash = bmt.insert(None, &mut first_keys, &mut first_entries)?;
-
-        let mut second_keys = vec![&third_key[..], &fourth_key[..]];
-        let mut second_entries = vec![&third_data, &fourth_data];
-        let second_root_hash = bmt.insert(
-            Some(&first_root_hash),
-            &mut second_keys,
-            &mut second_entries,
-        )?;
-        bmt.remove(&first_root_hash)?;
-
-        let items = bmt.get(
-            &second_root_hash,
-            &mut vec![
-                first_key.as_ref(),
-                second_key.as_ref(),
-                third_key.as_ref(),
-                fourth_key.as_ref(),
-            ],
-        )?;
-        for (key, value) in first_keys.iter().zip(first_entries.into_iter()) {
-            assert_eq!(items[&key[..]], Some(value.clone()));
-        }
-        for (key, value) in second_keys.iter().zip(second_entries.into_iter()) {
-            assert_eq!(items[&key[..]], Some(value.clone()));
-        }
-        tear_down(&path);
-        Ok(())
-    }
-
-    #[test]
-    fn it_removes_an_old_large_root() -> BinaryMerkleTreeResult<()> {
-        let seed = [0x32u8; 32];
-        let path = generate_path(seed);
-
-        let seed = [0xBAu8; 32];
-        let mut rng: StdRng = SeedableRng::from_seed(seed);
-
-        let prepare_initial = prepare_inserts(16, &mut rng);
-        let initial_key_values = prepare_initial.0;
-        let initial_data_values = prepare_initial.1;
-        let mut initial_keys = initial_key_values
-            .iter()
-            .map(|x| x.as_slice())
-            .collect::<Vec<_>>();
-        let mut initial_data = initial_data_values.iter().collect::<Vec<_>>();
-
-        let mut bmt = Tree::open(&path, 160)?;
-        let first_root_hash = bmt.insert(None, &mut initial_keys, &mut initial_data)?;
-
-        let prepare_added = prepare_inserts(16, &mut rng);
-        let added_key_values = prepare_added.0;
-        let added_data_values = prepare_added.1;
-        let mut added_keys = added_key_values
-            .iter()
-            .map(|x| x.as_slice())
-            .collect::<Vec<_>>();
-        let mut added_data = added_data_values.iter().collect::<Vec<_>>();
-
-        let second_root_hash =
-            bmt.insert(Some(&first_root_hash), &mut added_keys, &mut added_data)?;
-
-        bmt.remove(&first_root_hash)?;
-        let initial_items = bmt.get(&second_root_hash, &mut initial_keys)?;
-        let added_items = bmt.get(&second_root_hash, &mut added_keys)?;
-        for (key, value) in initial_keys.iter().zip(initial_data.into_iter()) {
-            assert_eq!(initial_items[&key[..]], Some(value.clone()));
-        }
-        for (key, value) in added_keys.iter().zip(added_data.into_iter()) {
-            assert_eq!(added_items[&key[..]], Some(value.clone()));
-        }
-        tear_down(&path);
-        Ok(())
-    }
-
-    #[test]
-    fn it_iterates_over_multiple_inserts_correctly() -> BinaryMerkleTreeResult<()> {
-        let seed = [0x33u8; 32];
-        let path = generate_path(seed);
-
-        let seed = [0xEFu8; 32];
-        let mut rng: StdRng = SeedableRng::from_seed(seed);
-        let mut bmt = Tree::open(&path, 160)?;
-
-        #[cfg(not(any(feature = "use_groestl")))]
-        iterate_inserts(8, 100, &mut rng, &mut bmt)?;
-        #[cfg(feature = "use_groestl")]
-        iterate_inserts(8, 10, &mut rng, &mut bmt)?;
-
-        tear_down(&path);
-        Ok(())
-    }
-
-    #[test]
-    fn it_inserts_with_compressed_nodes_that_are_not_descendants() -> BinaryMerkleTreeResult<()> {
-        let seed = [0x34u8; 32];
-        let path = generate_path(seed);
-
-        let mut bmt = Tree::open(&path, 160)?;
-
-        let key_values = vec![
-            vec![0x00u8],
-            vec![0x01u8],
-            vec![0x02u8],
-            vec![0x10u8],
-            vec![0x20u8],
-        ];
-        let mut keys = key_values.iter().map(|x| x.as_slice()).collect::<Vec<_>>();
-        let values = vec![
-            vec![0x00u8],
-            vec![0x01u8],
-            vec![0x02u8],
-            vec![0x03u8],
-            vec![0x04u8],
-        ];
-        let mut data = values.iter().collect::<Vec<_>>();
-
-        let first_root = bmt.insert(None, &mut keys[0..2], &mut data[0..2].to_vec())?;
-        let second_root = bmt.insert(Some(&first_root), &mut keys[2..], &mut data[2..].to_vec())?;
-
-        let items = bmt.get(&second_root, &mut keys)?;
-        for (key, value) in keys.iter().zip(data.into_iter()) {
-            assert_eq!(items[&key[..]], Some(value.clone()));
-        }
-        tear_down(&path);
-        Ok(())
-    }
-
-    #[test]
-    fn it_inserts_with_compressed_nodes_that_are_descendants() -> BinaryMerkleTreeResult<()> {
-        let seed = [0x35u8; 32];
-        let path = generate_path(seed);
-
-        let mut bmt = Tree::open(&path, 160)?;
-
-        let key_values = vec![
-            vec![0x10u8],
-            vec![0x11u8],
-            vec![0x00u8],
-            vec![0x01u8],
-            vec![0x02u8],
-        ];
-        let mut keys = key_values.iter().map(|x| x.as_slice()).collect::<Vec<_>>();
-        let values = vec![
-            vec![0x00u8],
-            vec![0x01u8],
-            vec![0x02u8],
-            vec![0x03u8],
-            vec![0x04u8],
-        ];
-        let mut data = values.iter().collect::<Vec<_>>();
-
-        let sorted_data = vec![
-            vec![0x02u8],
-            vec![0x03u8],
-            vec![0x04u8],
-            vec![0x00u8],
-            vec![0x01u8],
-        ];
-
-        let first_root = bmt.insert(None, &mut keys[0..2], &mut data[0..2].to_vec())?;
-        let second_root = bmt.insert(Some(&first_root), &mut keys[2..], &mut data[2..].to_vec())?;
-
-        let items = bmt.get(&second_root, &mut keys)?;
-        for (key, value) in keys.iter().zip(sorted_data.into_iter()) {
-            assert_eq!(items[&key[..]], Some(value.clone()));
-        }
-        tear_down(&path);
-        Ok(())
-    }
-
-    #[test]
-    fn it_correctly_iterates_removals() -> BinaryMerkleTreeResult<()> {
-        let seed = [0x36u8; 32];
-        let path = generate_path(seed);
-
-        let seed = [0xA8u8; 32];
-        let mut rng: StdRng = SeedableRng::from_seed(seed);
-        let mut bmt = Tree::open(&path, 160)?;
-
-        #[cfg(not(any(feature = "use_groestl")))]
-        iterate_removals(8, 100, 1, &mut rng, &mut bmt)?;
-        #[cfg(feature = "use_groestl")]
-        iterate_removals(8, 10, 1, &mut rng, &mut bmt)?;
-        tear_down(&path);
-        Ok(())
-    }
-
-    #[test]
-    fn it_correctly_increments_a_leaf_reference_count() -> BinaryMerkleTreeResult<()> {
-        let seed = [0x37u8; 32];
-        let path = generate_path(seed);
-
-        let mut bmt = Tree::open(&path, 160)?;
-
-        let key = vec![0x00u8];
-        let data = vec![0x00u8];
-
-        let first_root = bmt.insert(None, &mut vec![key.as_ref()], &mut vec![data.as_ref()])?;
-        let second_root = bmt.insert(
-            Some(&first_root),
-            &mut vec![key.as_ref()],
-            &mut vec![data.as_ref()],
-        )?;
-        bmt.remove(&first_root)?;
-        let item = bmt.get(&second_root, &mut vec![key.as_ref()])?;
-        assert_eq!(item[&key[..]], Some(data));
-        tear_down(&path);
-        Ok(())
-    }
-
-    fn generate_path(seed: [u8; 32]) -> PathBuf {
-        let mut rng: StdRng = SeedableRng::from_seed(seed);
-        let suffix = rng.gen_range(1000, 10000);
-        let path_string = format!("Test_DB_{}", suffix);
-        PathBuf::from(path_string)
-    }
-
-    fn tear_down(_path: &PathBuf) {
-        #[cfg(feature = "use_rocksdb")]
-        use std::fs::remove_dir_all;
-
-        #[cfg(feature = "use_rocksdb")]
-        remove_dir_all(&_path).unwrap();
-    }
-
-    fn prepare_inserts(num_entries: usize, rng: &mut StdRng) -> (Vec<Vec<u8>>, Vec<Vec<u8>>) {
-        let mut keys = Vec::with_capacity(num_entries);
-        let mut data = Vec::with_capacity(num_entries);
-        for _ in 0..num_entries {
-            let mut key_value = [0u8; 32];
-            rng.fill(&mut key_value);
-            keys.push(key_value.to_vec());
-
-            let mut data_value = [0u8; 32];
-            rng.fill(data_value.as_mut());
-            data.push(data_value.to_vec());
-        }
-
-        keys.sort();
-
-        (keys, data)
-    }
-
-    fn iterate_inserts(
-        entries_per_insert: usize,
-        iterations: usize,
-        rng: &mut StdRng,
-        bmt: &mut Tree,
-    ) -> BinaryMerkleTreeResult<(Vec<Option<Vec<u8>>>, Vec<Vec<Vec<u8>>>, Vec<Vec<Vec<u8>>>)> {
-        let mut state_roots: Vec<Option<Vec<u8>>> = Vec::with_capacity(iterations);
-        let mut key_groups = Vec::with_capacity(iterations);
-        let mut data_groups = Vec::with_capacity(iterations);
-        state_roots.push(None);
-
-        for i in 0..iterations {
-            let prepare = prepare_inserts(entries_per_insert, rng);
-            let key_values = prepare.0;
-            key_groups.push(key_values.clone());
-            let data_values = prepare.1;
-            data_groups.push(data_values.clone());
-
-            let mut keys = key_values.iter().map(|x| x.as_slice()).collect::<Vec<_>>();
-            let mut data = data_values.iter().collect::<Vec<_>>();
-
-            let previous_state_root = &state_roots[i].clone();
-            let previous_root;
-            match previous_state_root {
-                Some(r) => previous_root = Some(r.as_slice()),
-                None => previous_root = None,
-            }
-
-            let new_root = bmt.insert(previous_root, &mut keys, &mut data)?;
-            state_roots.push(Some(new_root.clone()));
-
-            let retrieved_items = bmt.get(&new_root, &mut keys)?;
-            for (key, value) in keys.iter().zip(data.into_iter()) {
-                assert_eq!(retrieved_items[&key[..]], Some(value.clone()));
-            }
-
-            for j in 0..key_groups.len() {
-                let mut key_block = Vec::with_capacity(key_groups[j].len());
-                for k in 0..key_groups[j].len() {
-                    key_block.push(key_groups[j][k].as_ref());
-                }
-                let items = bmt.get(&new_root, &mut key_block)?;
-                for (key, value) in key_block.iter().zip(data_groups[j].iter()) {
-                    assert_eq!(items[&key[..]], Some(value.clone()));
-                }
-            }
-        }
-        Ok((state_roots, key_groups, data_groups))
-    }
-
-    fn iterate_removals(
-        entries_per_insert: usize,
-        iterations: usize,
-        removal_frequency: usize,
-        rng: &mut StdRng,
-        bmt: &mut Tree,
-    ) -> BinaryMerkleTreeResult<()> {
-        let inserts = iterate_inserts(entries_per_insert, iterations, rng, bmt)?;
-        let state_roots = inserts.0;
-        let key_groups = inserts.1;
-        let data_groups = inserts.2;
-
-        for i in 1..iterations {
-            if i % removal_frequency == 0 {
-                let root;
-                if let Some(r) = state_roots[i].clone() {
-                    root = r;
-                } else {
-                    panic!("state_roots[{}] is None", i);
-                }
-                bmt.remove(&root)?;
-                for j in 0..iterations {
-                    let mut keys = Vec::with_capacity(key_groups[i].len());
-                    for k in 0..key_groups[i].len() {
-                        keys.push(key_groups[i][k].as_ref());
-                    }
-                    let items = bmt.get(root.as_ref(), &mut keys)?;
-                    if j % removal_frequency == 0 {
-                        for key in keys.iter() {
-                            assert_eq!(items[&key[..]], None);
-                        }
-                    } else {
-                        for (key, value) in keys.iter().zip(data_groups[i].iter()) {
-                            assert_eq!(items[&key[..]], Some(value.clone()));
-                        }
-                    }
-                }
-            }
-        }
-        Ok(())
-    }
-}
->>>>>>> 28fc3c79
+#[cfg(test)]
+pub mod integration_tests {
+    #[cfg(any(feature = "use_serialization"))]
+    use std::error::Error;
+    use std::path::PathBuf;
+
+    use rand::rngs::StdRng;
+    use rand::{Rng, SeedableRng};
+
+    use starling::merkle_bit::BinaryMerkleTreeResult;
+    #[cfg(feature = "use_rocksdb")]
+    use starling::rocks_tree::RocksTree;
+
+    #[cfg(not(any(feature = "use_rocksdb")))]
+    use starling::hash_tree::HashTree;
+
+    #[cfg(feature = "use_rocksdb")]
+    type Tree = RocksTree<Vec<u8>>;
+
+    #[cfg(not(any(feature = "use_rocksdb")))]
+    type Tree = HashTree<Vec<u8>>;
+
+    #[test]
+    #[cfg(feature = "use_serialization")]
+    fn it_works_with_a_real_database() -> BinaryMerkleTreeResult<()> {
+        let seed = [0x00u8; 32];
+        let path = generate_path(seed);
+        let key = vec![0xAAu8];
+        let retrieved_value;
+        let removed_retrieved_value;
+        let data = vec![0xFFu8];
+        {
+            let mut values = vec![&data];
+            let mut tree = Tree::open(&path, 160)?;
+            let root;
+            match tree.insert(None, &mut [&key], &mut values) {
+                Ok(r) => root = r,
+                Err(e) => {
+                    drop(tree);
+                    tear_down(&path);
+                    panic!("{:?}", e.description());
+                }
+            }
+            match tree.get(&root, &mut [&key]) {
+                Ok(v) => retrieved_value = v,
+                Err(e) => {
+                    drop(tree);
+                    tear_down(&path);
+                    panic!("{:?}", e.description());
+                }
+            }
+            match tree.remove(&root) {
+                Ok(_) => {}
+                Err(e) => {
+                    drop(tree);
+                    tear_down(&path);
+                    panic!("{:?}", e.description());
+                }
+            }
+            match tree.get(&root, &mut [&key]) {
+                Ok(v) => removed_retrieved_value = v,
+                Err(e) => {
+                    drop(tree);
+                    tear_down(&path);
+                    panic!("{:?}", e.description());
+                }
+            }
+        }
+        tear_down(&path);
+        assert_eq!(retrieved_value[&key[..]], Some(data));
+        assert_eq!(removed_retrieved_value[&key[..]], None);
+        Ok(())
+    }
+
+    #[test]
+    fn it_gets_an_item_out_of_a_simple_tree() -> BinaryMerkleTreeResult<()> {
+        let seed = [0x01u8; 32];
+        let path = generate_path(seed);
+        let key = vec![0xAAu8];
+        let value = vec![0xFFu8];
+
+        let mut bmt = Tree::open(&path, 160)?;
+        let root = bmt.insert(None, &mut [&key[..]], &mut vec![&value])?;
+        let result = bmt.get(&root, &mut vec![&key[..]])?;
+        assert_eq!(result[&key[..]], Some(vec![0xFFu8]));
+        tear_down(&path);
+        Ok(())
+    }
+
+    #[test]
+    fn it_fails_to_get_from_empty_tree() -> BinaryMerkleTreeResult<()> {
+        let seed = [0x02u8; 32];
+        let path = generate_path(seed);
+        let key = vec![0x00u8];
+        let root_key = vec![0x01u8];
+
+        let bmt = Tree::open(&path, 160)?;
+        let items = bmt.get(&root_key, &mut vec![&key[..]])?;
+        let expected_item = None;
+        assert_eq!(items[&key[..]], expected_item);
+        tear_down(&path);
+        Ok(())
+    }
+
+    #[test]
+    fn it_fails_to_get_a_nonexistent_item() -> BinaryMerkleTreeResult<()> {
+        let seed = [0x03u8; 32];
+        let path = generate_path(seed);
+        let key = vec![0xAAu8];
+        let value = vec![0xFFu8];
+
+        let mut bmt = Tree::open(&path, 160)?;
+        let root = bmt.insert(None, &mut [&key[..]], &mut vec![&value])?;
+
+        let nonexistent_key = vec![0xAB];
+        let items = bmt.get(&root, &mut vec![&nonexistent_key[..]])?;
+        assert_eq!(items[&nonexistent_key[..]], None);
+        tear_down(&path);
+        Ok(())
+    }
+
+    #[test]
+    fn it_gets_items_from_a_small_balanced_tree() -> BinaryMerkleTreeResult<()> {
+        let seed = [0x04u8; 32];
+        let path = generate_path(seed);
+        let mut keys = Vec::with_capacity(8);
+        let mut values = Vec::with_capacity(8);
+        for i in 0..8 {
+            keys.push(vec![i << 5]);
+            values.push(vec![i]);
+        }
+        let mut get_keys = keys.iter().map(|x| x.as_slice()).collect::<Vec<_>>();
+
+        let mut bmt = Tree::open(&path, 3)?;
+        let mut insert_values = values.iter().collect::<Vec<_>>();
+        let root_hash = bmt.insert(None, &mut get_keys, &mut insert_values)?;
+
+        let items = bmt.get(&root_hash, &mut get_keys)?;
+        for (key, value) in get_keys.into_iter().zip(values.iter()) {
+            assert_eq!(items[&key[..]], Some(value.clone()))
+        }
+        tear_down(&path);
+        Ok(())
+    }
+
+    #[test]
+    fn it_gets_items_from_a_small_unbalanced_tree() -> BinaryMerkleTreeResult<()> {
+        let seed = [0x05u8; 32];
+        let path = generate_path(seed);
+        let mut keys: Vec<Vec<u8>> = Vec::with_capacity(7);
+        let mut values: Vec<Vec<u8>> = Vec::with_capacity(7);
+        for i in 0..7 {
+            keys.push(vec![i << 5]);
+            values.push(vec![i]);
+        }
+        let mut get_keys = keys.iter().map(|x| x.as_slice()).collect::<Vec<_>>();
+        let mut insert_values = values.iter().collect::<Vec<_>>();
+        let mut bmt = Tree::open(&path, 3)?;
+
+        let root_hash = bmt.insert(None, &mut get_keys, &mut insert_values)?;
+        let items = bmt.get(&root_hash, &mut get_keys)?;
+        for (key, value) in keys.iter().zip(values.iter()) {
+            assert_eq!(items[&key[..]], Some(value.clone()))
+        }
+        tear_down(&path);
+        Ok(())
+    }
+
+    #[test]
+    fn it_gets_items_from_a_medium_balanced_tree() -> BinaryMerkleTreeResult<()> {
+        let seed = [0x06u8; 32];
+        let path = generate_path(seed);
+
+        let num_leaves = 256;
+        let mut keys: Vec<Vec<u8>> = Vec::with_capacity(num_leaves);
+        let mut values: Vec<Vec<u8>> = Vec::with_capacity(num_leaves);
+        for i in 0..num_leaves {
+            keys.push(vec![i as u8]);
+            values.push(vec![i as u8]);
+        }
+
+        let mut get_keys = keys.iter().map(|x| x.as_slice()).collect::<Vec<_>>();
+        let mut insert_values = values.iter().collect::<Vec<_>>();
+
+        let mut bmt = Tree::open(&path, 8)?;
+        let root_hash = bmt.insert(None, &mut get_keys, &mut insert_values)?;
+
+        let items = bmt.get(&root_hash, &mut get_keys)?;
+        for (key, value) in keys.iter().zip(values.iter()) {
+            assert_eq!(items[&key[..]], Some(value.clone()))
+        }
+        tear_down(&path);
+        Ok(())
+    }
+
+    #[test]
+    fn it_gets_items_from_a_medium_unbalanced_tree() -> BinaryMerkleTreeResult<()> {
+        let seed = [0x07u8; 32];
+        let path = generate_path(seed);
+        let num_leaves = 255;
+        let mut keys: Vec<Vec<u8>> = Vec::with_capacity(num_leaves);
+        let mut values: Vec<Vec<u8>> = Vec::with_capacity(num_leaves);
+        for i in 0..num_leaves {
+            keys.push(vec![i as u8]);
+            values.push(vec![i as u8]);
+        }
+
+        let mut get_keys = keys.iter().map(|x| x.as_slice()).collect::<Vec<_>>();
+        let mut insert_values = values.iter().collect::<Vec<_>>();
+
+        let mut bmt = Tree::open(&path, 8)?;
+        let root_hash = bmt.insert(None, &mut get_keys, &mut insert_values)?;
+
+        let items = bmt.get(&root_hash, &mut get_keys)?;
+        for (key, value) in keys.iter().zip(values.iter()) {
+            assert_eq!(items[&key[..]], Some(value.clone()))
+        }
+        tear_down(&path);
+        Ok(())
+    }
+
+    #[test]
+    fn it_gets_items_from_a_large_balanced_tree() -> BinaryMerkleTreeResult<()> {
+        let seed = [0x08u8; 32];
+        let path = generate_path(seed);
+
+        #[cfg(not(any(feature = "use_groestl")))]
+        let num_leaves = 8196;
+        #[cfg(feature = "use_groestl")]
+        let num_leaves = 1024;
+
+        let mut keys: Vec<Vec<u8>> = Vec::with_capacity(num_leaves);
+        let mut values: Vec<Vec<u8>> = Vec::with_capacity(num_leaves);
+        for i in 0..num_leaves {
+            keys.push(vec![(i >> 8) as u8, (i & 0xFF) as u8]);
+            values.push(vec![(i >> 8) as u8, (i & 0xFF) as u8]);
+        }
+
+        let mut get_keys = keys.iter().map(|x| x.as_slice()).collect::<Vec<_>>();
+        let mut insert_values = values.iter().collect::<Vec<_>>();
+
+        let mut bmt = Tree::open(&path, 16)?;
+        let root_hash = bmt.insert(None, &mut get_keys, &mut insert_values)?;
+
+        let items = bmt.get(&root_hash, &mut get_keys)?;
+        for (key, value) in keys.iter().zip(values.iter()) {
+            assert_eq!(items[&key[..]], Some(value.clone()))
+        }
+        tear_down(&path);
+        Ok(())
+    }
+
+    #[test]
+    fn it_gets_items_from_a_large_unbalanced_tree() -> BinaryMerkleTreeResult<()> {
+        let seed = [0x09u8; 32];
+        let path = generate_path(seed);
+
+        #[cfg(not(any(feature = "use_groestl")))]
+        let num_leaves = 8195;
+        #[cfg(feature = "use_groestl")]
+        let num_leaves = 1023;
+        let mut keys: Vec<Vec<u8>> = Vec::with_capacity(num_leaves);
+        let mut values: Vec<Vec<u8>> = Vec::with_capacity(num_leaves);
+        for i in 0..num_leaves {
+            keys.push(vec![(i >> 8) as u8, (i & 0xFF) as u8]);
+            values.push(vec![(i >> 8) as u8, (i & 0xFF) as u8]);
+        }
+
+        let mut get_keys = keys.iter().map(|x| x.as_slice()).collect::<Vec<_>>();
+        let mut insert_values = values.iter().collect::<Vec<_>>();
+
+        let mut bmt = Tree::open(&path, 16)?;
+        let root_hash = bmt.insert(None, &mut get_keys, &mut insert_values)?;
+
+        let items = bmt.get(&root_hash, &mut get_keys)?;
+        for (key, value) in keys.iter().zip(values.iter()) {
+            assert_eq!(items[&key[..]], Some(value.clone()))
+        }
+        tear_down(&path);
+        Ok(())
+    }
+
+    #[test]
+    fn it_gets_items_from_a_complex_tree() -> BinaryMerkleTreeResult<()> {
+        let seed = [0x10u8; 32];
+        let path = generate_path(seed);
+
+        // Tree description
+        // Node (Letter)
+        // Key (Number)
+        // Value (Number)
+        //
+        // A     B      C      D     E     F     G     H     I     J     K     L     M     N     O     P
+        // 0x00  0x40, 0x41, 0x60, 0x68, 0x70, 0x71, 0x72, 0x80, 0xC0, 0xC1, 0xE0, 0xE1, 0xE2, 0xF0, 0xF8
+        // None, None, None, 0x01, 0x02, None, None, None, 0x03, None, None, None, None, None, 0x04, None
+        let pop_key_d = vec![0x60u8]; // 0110_0000   96 (Dec)
+        let pop_key_e = vec![0x68u8]; // 0110_1000  104 (Dec)
+        let pop_key_i = vec![0x80u8]; // 1000_0000  128 (Dec)
+        let pop_key_o = vec![0xF0u8]; // 1111_0000  240 (Dec)
+
+        let mut populated_keys = [
+            &pop_key_d[..],
+            &pop_key_e[..],
+            &pop_key_i[..],
+            &pop_key_o[..],
+        ];
+
+        let pop_value_d = vec![0x01u8];
+        let pop_value_e = vec![0x02u8];
+        let pop_value_i = vec![0x03u8];
+        let pop_value_o = vec![0x04u8];
+
+        let mut populated_values = vec![&pop_value_d, &pop_value_e, &pop_value_i, &pop_value_o];
+
+        let mut bmt = Tree::open(&path, 5)?;
+        let root_node = bmt.insert(None, &mut populated_keys, &mut populated_values)?;
+
+        let key_a = vec![0x00u8]; // 0000_0000     0 (Dec)
+        let key_b = vec![0x40u8]; // 0100_0000    64 (Dec)
+        let key_c = vec![0x41u8]; // 0100_0001    65 (Dec)
+        let key_f = vec![0x70u8]; // 0111_0000   112 (Dec)
+        let key_g = vec![0x71u8]; // 0111_0001   113 (Dec)
+        let key_h = vec![0x72u8]; // 0111_0010   114 (Dec)
+        let key_j = vec![0xC0u8]; // 1100_0000   192 (Dec)
+        let key_k = vec![0xC1u8]; // 1100_0001   193 (Dec)
+        let key_l = vec![0xE0u8]; // 1110_0000   224 (Dec)
+        let key_m = vec![0xE1u8]; // 1110_0001   225 (Dec)
+        let key_n = vec![0xE2u8]; // 1110_0010   226 (Dec)
+        let key_p = vec![0xF8u8]; // 1111_1000   248 (Dec)
+
+        let mut keys = vec![
+            &key_a[..],
+            &key_b[..],
+            &key_c[..],
+            &pop_key_d[..],
+            &pop_key_e[..],
+            &key_f[..],
+            &key_g[..],
+            &key_h[..],
+            &pop_key_i[..],
+            &key_j[..],
+            &key_k[..],
+            &key_l[..],
+            &key_m[..],
+            &key_n[..],
+            &pop_key_o[..],
+            &key_p[..],
+        ];
+
+        let expected_values = vec![
+            None,
+            None,
+            None,
+            Some(pop_value_d),
+            Some(pop_value_e),
+            None,
+            None,
+            None,
+            Some(pop_value_i),
+            None,
+            None,
+            None,
+            None,
+            None,
+            Some(pop_value_o),
+            None,
+        ];
+
+        let items = bmt.get(&root_node, &mut keys)?;
+        for (key, value) in keys.iter().zip(expected_values.into_iter()) {
+            assert_eq!(items[&key[..]], value);
+        }
+        tear_down(&path);
+        Ok(())
+    }
+
+    #[test]
+    fn it_returns_the_same_number_of_values_as_keys() -> BinaryMerkleTreeResult<()> {
+        let seed = [0x11u8; 32];
+        let path = generate_path(seed);
+
+        let initial_key = vec![0x00u8];
+        let initial_value = vec![0xFFu8];
+
+        let mut keys = Vec::with_capacity(256);
+        for i in 0..256 {
+            keys.push(vec![i as u8]);
+        }
+
+        let mut get_keys = keys.iter().map(|x| x.as_slice()).collect::<Vec<_>>();
+
+        let mut bmt = Tree::open(&path, 3)?;
+        let root_node = bmt.insert(None, &mut [&initial_key], &mut vec![&initial_value])?;
+
+        let items = bmt.get(&root_node, &mut get_keys)?;
+        for key in get_keys.iter() {
+            if **key == initial_key[..] {
+                assert_eq!(items[&key[..]], Some(initial_value.clone()));
+            } else {
+                assert_eq!(items[&key[..]], None);
+            }
+        }
+        assert_eq!(items.len(), 256);
+        tear_down(&path);
+        Ok(())
+    }
+
+    #[test]
+    fn it_inserts_two_leaf_nodes_into_empty_tree() -> BinaryMerkleTreeResult<()> {
+        let seed = [0x12u8; 32];
+        let path = generate_path(seed);
+
+        let key_values = vec![vec![0x00u8], vec![0x01u8]];
+        let mut keys = key_values.iter().map(|x| x.as_slice()).collect::<Vec<_>>();
+        let data_values = vec![vec![0x02u8], vec![0x03u8]];
+        let mut data = data_values.iter().collect::<Vec<_>>();
+
+        let mut bmt = Tree::open(&path, 3)?;
+        let root_hash = bmt.insert(None, &mut keys, &mut data)?;
+        let items = bmt.get(&root_hash, &mut keys)?;
+        for (key, value) in keys.iter().zip(data_values.iter()) {
+            assert_eq!(items[&key[..]], Some(value.clone()))
+        }
+        tear_down(&path);
+        Ok(())
+    }
+
+    #[test]
+    fn it_inserts_two_leaf_nodes_into_empty_tree_with_first_bit_split() -> BinaryMerkleTreeResult<()>
+    {
+        let seed = [0x13u8; 32];
+        let path = generate_path(seed);
+
+        let key_values = vec![vec![0x00u8], vec![0x80u8]];
+        let mut keys = key_values.iter().map(|x| x.as_slice()).collect::<Vec<_>>();
+        let data_values = vec![vec![0x02u8], vec![0x03u8]];
+        let mut data = data_values.iter().collect::<Vec<_>>();
+
+        let mut bmt = Tree::open(&path, 3)?;
+        let root_hash = bmt.insert(None, &mut keys, &mut data)?;
+        let items = bmt.get(&root_hash, &mut keys)?;
+        for (key, value) in keys.iter().zip(data_values.iter()) {
+            assert_eq!(items[&key[..]], Some(value.clone()))
+        }
+        tear_down(&path);
+        Ok(())
+    }
+
+    #[test]
+    fn it_inserts_a_leaf_node_into_empty_tree() -> BinaryMerkleTreeResult<()> {
+        let seed = [0x14u8; 32];
+        let path = generate_path(seed);
+
+        let key = vec![0xAAu8];
+        let data = vec![0xBBu8];
+
+        let mut bmt = Tree::open(&path, 3)?;
+        let new_root_hash = bmt.insert(None, &mut [&key[..]], &mut vec![data.as_ref()])?;
+        let items = bmt.get(&new_root_hash, &mut vec![&key[..]])?;
+        assert_eq!(items[&key[..]], Some(data));
+        tear_down(&path);
+        Ok(())
+    }
+
+    #[test]
+    fn it_inserts_multiple_leaf_nodes_into_empty_tree() -> BinaryMerkleTreeResult<()> {
+        let seed = [0x15u8; 32];
+        let path = generate_path(seed);
+
+        let key_values = vec![
+            vec![0xAAu8], // 1010_1010
+            vec![0xBBu8], // 1011_1011
+            vec![0xCCu8],
+        ]; // 1100_1100
+        let mut keys = key_values.iter().map(|x| x.as_slice()).collect::<Vec<_>>();
+        let data_values = vec![vec![0xDDu8], vec![0xEEu8], vec![0xFFu8]];
+        let mut data = data_values.iter().collect::<Vec<_>>();
+
+        let mut bmt = Tree::open(&path, 3)?;
+        let root_hash = bmt.insert(None, &mut keys, &mut data)?;
+        let items = bmt.get(&root_hash, &mut keys)?;
+        for (key, value) in keys.iter().zip(data_values.iter()) {
+            assert_eq!(items[&key[..]], Some(value.clone()))
+        }
+        tear_down(&path);
+        Ok(())
+    }
+
+    #[test]
+    fn it_inserts_a_small_even_amount_of_nodes_into_empty_tree() -> BinaryMerkleTreeResult<()> {
+        let seed = [0x016u8; 32];
+        let path = generate_path(seed);
+
+        let seed = [0xAAu8; 32];
+        let mut rng: StdRng = SeedableRng::from_seed(seed);
+
+        let prepare = prepare_inserts(32, &mut rng);
+
+        let key_values = prepare.0;
+        let mut keys = key_values.iter().map(|x| x.as_slice()).collect::<Vec<_>>();
+        let data_values = prepare.1;
+        let mut data = data_values.iter().collect::<Vec<_>>();
+
+        let mut bmt = Tree::open(&path, 16)?;
+        let root_hash = bmt.insert(None, &mut keys, &mut data)?;
+        let items = bmt.get(&root_hash, &mut keys)?;
+        for (key, value) in keys.iter().zip(data.into_iter()) {
+            assert_eq!(items[&key[..]], Some(value.clone()))
+        }
+        tear_down(&path);
+        Ok(())
+    }
+
+    #[test]
+    fn it_inserts_a_small_odd_amount_of_nodes_into_empty_tree() -> BinaryMerkleTreeResult<()> {
+        let seed = [0x17u8; 32];
+        let path = generate_path(seed);
+
+        let seed = [0xBBu8; 32];
+        let mut rng: StdRng = SeedableRng::from_seed(seed);
+
+        let prepare = prepare_inserts(31, &mut rng);
+
+        let key_values = prepare.0;
+        let mut keys = key_values.iter().map(|x| x.as_slice()).collect::<Vec<_>>();
+        let data_values = prepare.1;
+        let mut data = data_values.iter().collect::<Vec<_>>();
+
+        let mut bmt = Tree::open(&path, 16)?;
+        let root_hash = bmt.insert(None, &mut keys, &mut data)?;
+        let items = bmt.get(&root_hash, &mut keys)?;
+        for (key, value) in keys.iter().zip(data_values.iter()) {
+            assert_eq!(items[&key[..]], Some(value.clone()))
+        }
+        tear_down(&path);
+        Ok(())
+    }
+
+    #[test]
+    fn it_inserts_a_medium_even_amount_of_nodes_into_empty_tree() -> BinaryMerkleTreeResult<()> {
+        let seed = [0x18u8; 32];
+        let path = generate_path(seed);
+
+        let seed = [0xBBu8; 32];
+        let mut rng: StdRng = SeedableRng::from_seed(seed);
+
+        let prepare = prepare_inserts(256, &mut rng);
+
+        let key_values = prepare.0;
+        let mut keys = key_values.iter().map(|x| x.as_slice()).collect::<Vec<_>>();
+        let data_values = prepare.1;
+        let mut data = data_values.iter().collect::<Vec<_>>();
+
+        let mut bmt = Tree::open(&path, 16)?;
+        let root_hash = bmt.insert(None, &mut keys, &mut data)?;
+        let items = bmt.get(&root_hash, &mut keys)?;
+        for (key, value) in keys.iter().zip(data_values.iter()) {
+            assert_eq!(items[&key[..]], Some(value.clone()))
+        }
+        tear_down(&path);
+        Ok(())
+    }
+
+    #[test]
+    fn it_inserts_a_medium_odd_amount_of_nodes_into_empty_tree() -> BinaryMerkleTreeResult<()> {
+        let seed = [0x19u8; 32];
+        let path = generate_path(seed);
+
+        let seed = [0xBBu8; 32];
+        let mut rng: StdRng = SeedableRng::from_seed(seed);
+
+        let prepare = prepare_inserts(255, &mut rng);
+
+        let key_values = prepare.0;
+        let mut keys = key_values.iter().map(|x| x.as_slice()).collect::<Vec<_>>();
+        let data_values = prepare.1;
+        let mut data = data_values.iter().collect::<Vec<_>>();
+
+        let mut bmt = Tree::open(&path, 16)?;
+        let root_hash = bmt.insert(None, &mut keys, &mut data)?;
+        let items = bmt.get(&root_hash, &mut keys)?;
+        for (key, value) in keys.iter().zip(data_values.iter()) {
+            assert_eq!(items[&key[..]], Some(value.clone()))
+        }
+        tear_down(&path);
+        Ok(())
+    }
+
+    #[test]
+    fn it_inserts_a_large_even_amount_of_nodes_into_empty_tree() -> BinaryMerkleTreeResult<()> {
+        let seed = [0x20u8; 32];
+        let path = generate_path(seed);
+
+        let seed = [0xBBu8; 32];
+        let mut rng: StdRng = SeedableRng::from_seed(seed);
+
+        #[cfg(not(any(feature = "use_groestl")))]
+        let prepare = prepare_inserts(4096, &mut rng);
+        #[cfg(feature = "use_groestl")]
+        let prepare = prepare_inserts(256, &mut rng);
+
+        let key_values = prepare.0;
+        let mut keys = key_values.iter().map(|x| x.as_slice()).collect::<Vec<_>>();
+        let data_values = prepare.1;
+        let mut data = data_values.iter().collect::<Vec<_>>();
+
+        let mut bmt = Tree::open(&path, 16)?;
+        let root_hash = bmt.insert(None, &mut keys, &mut data)?;
+        let items = bmt.get(&root_hash, &mut keys)?;
+        for (key, value) in keys.iter().zip(data_values.iter()) {
+            assert_eq!(items[&key[..]], Some(value.clone()))
+        }
+        tear_down(&path);
+        Ok(())
+    }
+
+    #[test]
+    fn it_inserts_a_large_odd_amount_of_nodes_into_empty_tree() -> BinaryMerkleTreeResult<()> {
+        let seed = [0x21u8; 32];
+        let path = generate_path(seed);
+
+        let seed = [0xBBu8; 32];
+        let mut rng: StdRng = SeedableRng::from_seed(seed);
+
+        #[cfg(not(any(feature = "use_groestl")))]
+        let prepare = prepare_inserts(4095, &mut rng);
+        #[cfg(feature = "use_groestl")]
+        let prepare = prepare_inserts(256, &mut rng);
+
+        let key_values = prepare.0;
+        let mut keys = key_values.iter().map(|x| x.as_slice()).collect::<Vec<_>>();
+        let data_values = prepare.1;
+        let mut data = data_values.iter().collect::<Vec<_>>();
+
+        let mut bmt = Tree::open(&path, 16)?;
+        let root_hash = bmt.insert(None, &mut keys, &mut data)?;
+        let items = bmt.get(&root_hash, &mut keys)?;
+        for (key, value) in keys.iter().zip(data_values.iter()) {
+            assert_eq!(items[&key[..]], Some(value.clone()))
+        }
+        tear_down(&path);
+        Ok(())
+    }
+
+    #[test]
+    fn it_inserts_a_leaf_node_into_a_tree_with_one_item() -> BinaryMerkleTreeResult<()> {
+        let seed = [0x22u8; 32];
+        let path = generate_path(seed);
+
+        let first_key = vec![0xAAu8];
+        let first_data = vec![0xBBu8];
+
+        let second_key = vec![0xCCu8];
+        let second_data = vec![0xDDu8];
+
+        let mut bmt = Tree::open(&path, 3)?;
+        let new_root_hash = bmt.insert(
+            None,
+            &mut vec![first_key.as_ref()],
+            &mut vec![first_data.as_ref()],
+        )?;
+        let second_root_hash = bmt.insert(
+            Some(&new_root_hash),
+            &mut vec![second_key.as_ref()],
+            &mut vec![second_data.as_ref()],
+        )?;
+
+        let items = bmt.get(
+            &second_root_hash,
+            &mut vec![first_key.as_ref(), second_key.as_ref()],
+        )?;
+        assert_eq!(items[&first_key[..]], Some(first_data));
+        assert_eq!(items[&second_key[..]], Some(second_data));
+        tear_down(&path);
+        Ok(())
+    }
+
+    #[test]
+    fn it_inserts_multiple_leaf_nodes_into_a_small_tree_with_existing_items(
+    ) -> BinaryMerkleTreeResult<()> {
+        let seed = [0x23u8; 32];
+        let path = generate_path(seed);
+
+        let seed = [
+            0x4d, 0x1b, 0xf8, 0xad, 0x2d, 0x5d, 0x2e, 0xcb, 0x59, 0x75, 0xc4, 0xb9, 0x4d, 0xf9,
+            0xab, 0x5e, 0xf5, 0x12, 0xd4, 0x5c, 0x3d, 0xa0, 0x73, 0x4b, 0x65, 0x5e, 0xc3, 0x82,
+            0xcb, 0x6c, 0xc0, 0x66,
+        ];
+        let mut rng: StdRng = SeedableRng::from_seed(seed);
+
+        let num_inserts = 2;
+        let prepare_initial = prepare_inserts(num_inserts, &mut rng);
+        let initial_key_values = prepare_initial.0;
+        let mut initial_keys = initial_key_values
+            .iter()
+            .map(|x| x.as_slice())
+            .collect::<Vec<_>>();
+        let initial_data_values = prepare_initial.1;
+        let mut initial_data = initial_data_values.iter().collect::<Vec<_>>();
+
+        let mut bmt = Tree::open(&path, 160)?;
+        let first_root_hash = bmt.insert(None, &mut initial_keys, &mut initial_data)?;
+
+        let prepare_added = prepare_inserts(num_inserts, &mut rng);
+        let added_key_values = prepare_added.0;
+        let mut added_keys = added_key_values
+            .iter()
+            .map(|x| x.as_slice())
+            .collect::<Vec<_>>();
+        let added_data_values = prepare_added.1;
+        let mut added_data = added_data_values.iter().collect::<Vec<_>>();
+
+        let second_root_hash =
+            bmt.insert(Some(&first_root_hash), &mut added_keys, &mut added_data)?;
+
+        let first_items = bmt.get(&first_root_hash, &mut initial_keys)?;
+        let second_items = bmt.get(&second_root_hash, &mut added_keys)?;
+
+        for (key, value) in initial_keys.iter().zip(initial_data_values.iter()) {
+            assert_eq!(first_items[&key[..]], Some(value.clone()));
+        }
+        for (key, value) in added_keys.iter().zip(added_data_values.iter()) {
+            assert_eq!(second_items[&key[..]], Some(value.clone()));
+        }
+        tear_down(&path);
+        Ok(())
+    }
+
+    #[test]
+    fn it_inserts_multiple_leaf_nodes_into_a_tree_with_existing_items() -> BinaryMerkleTreeResult<()>
+    {
+        let seed = [0x24u8; 32];
+        let path = generate_path(seed);
+
+        let seed = [0xCAu8; 32];
+        let mut rng: StdRng = SeedableRng::from_seed(seed);
+
+        #[cfg(not(any(feature = "use_groestl")))]
+        let num_inserts = 4096;
+        #[cfg(feature = "use_groestl")]
+        let num_inserts = 256;
+        let prepare_initial = prepare_inserts(num_inserts, &mut rng);
+        let initial_key_values = prepare_initial.0;
+        let mut initial_keys = initial_key_values
+            .iter()
+            .map(|x| x.as_slice())
+            .collect::<Vec<_>>();
+        let initial_data_values = prepare_initial.1;
+        let mut initial_data = initial_data_values.iter().collect::<Vec<_>>();
+
+        let mut bmt = Tree::open(&path, 160)?;
+        let first_root_hash = bmt.insert(None, &mut initial_keys, &mut initial_data)?;
+
+        let prepare_added = prepare_inserts(num_inserts, &mut rng);
+        let added_key_values = prepare_added.0;
+        let mut added_keys = added_key_values
+            .iter()
+            .map(|x| x.as_slice())
+            .collect::<Vec<_>>();
+        let added_data_values = prepare_added.1;
+        let mut added_data = added_data_values.iter().collect::<Vec<_>>();
+
+        let second_root_hash =
+            bmt.insert(Some(&first_root_hash), &mut added_keys, &mut added_data)?;
+
+        let first_items = bmt.get(&first_root_hash, &mut initial_keys)?;
+        let second_items = bmt.get(&second_root_hash, &mut added_keys)?;
+
+        for (key, value) in initial_keys.iter().zip(initial_data_values.iter()) {
+            assert_eq!(first_items[&key[..]], Some(value.clone()));
+        }
+        for (key, value) in added_keys.iter().zip(added_data_values.iter()) {
+            assert_eq!(second_items[&key[..]], Some(value.clone()));
+        }
+        tear_down(&path);
+        Ok(())
+    }
+
+    #[test]
+    fn it_updates_an_existing_entry() -> BinaryMerkleTreeResult<()> {
+        let seed = [0x25u8; 32];
+        let path = generate_path(seed);
+
+        let key = vec![0xAAu8];
+        let first_value = vec![0xBBu8];
+        let second_value = vec![0xCCu8];
+
+        let mut bmt = Tree::open(&path, 3)?;
+        let first_root_hash = bmt.insert(
+            None,
+            &mut vec![key.as_ref()],
+            &mut vec![first_value.as_ref()],
+        )?;
+        let second_root_hash = bmt.insert(
+            Some(&first_root_hash),
+            &mut vec![key.as_ref()],
+            &mut vec![second_value.as_ref()],
+        )?;
+
+        let first_item = bmt.get(&first_root_hash, &mut vec![key.as_ref()])?;
+        let second_item = bmt.get(&second_root_hash, &mut vec![key.as_ref()])?;
+
+        assert_eq!(first_item[&key[..]], Some(first_value));
+        assert_eq!(second_item[&key[..]], Some(second_value));
+        tear_down(&path);
+        Ok(())
+    }
+
+    #[test]
+    fn it_updates_multiple_existing_entries() -> BinaryMerkleTreeResult<()> {
+        let seed = [0x26u8; 32];
+        let path = generate_path(seed);
+
+        let seed = [0xEEu8; 32];
+        let mut rng: StdRng = SeedableRng::from_seed(seed);
+
+        #[cfg(not(any(feature = "use_groestl")))]
+        let prepare_initial = prepare_inserts(4096, &mut rng);
+        #[cfg(feature = "use_groestl")]
+        let prepare_initial = prepare_inserts(256, &mut rng);
+
+        let initial_key_values = prepare_initial.0;
+        let mut initial_keys = initial_key_values
+            .iter()
+            .map(|x| x.as_slice())
+            .collect::<Vec<_>>();
+        let initial_data_values = prepare_initial.1;
+        let mut initial_data = initial_data_values.iter().collect::<Vec<_>>();
+
+        let mut updated_data_values = vec![];
+        let mut updated_data = vec![];
+        let mut expected_updated_data_values = vec![];
+        for i in 0..initial_key_values.len() {
+            let num = vec![i as u8; 32];
+            updated_data_values.push(num.clone());
+            expected_updated_data_values.push(Some(num));
+        }
+
+        for i in 0..initial_key_values.len() {
+            updated_data.push(updated_data_values[i].as_ref());
+        }
+
+        let mut bmt = Tree::open(&path, 160)?;
+        let first_root_hash = bmt.insert(None, &mut initial_keys, &mut initial_data)?;
+        let second_root_hash =
+            bmt.insert(Some(&first_root_hash), &mut initial_keys, &mut updated_data)?;
+
+        let initial_items = bmt.get(&first_root_hash, &mut initial_keys)?;
+        let updated_items = bmt.get(&second_root_hash, &mut initial_keys)?;
+
+        for (key, value) in initial_keys.iter().zip(initial_data.into_iter()) {
+            assert_eq!(initial_items[&key[..]], Some(value.clone()));
+        }
+        for (key, value) in initial_keys.iter().zip(updated_data.into_iter()) {
+            assert_eq!(updated_items[&key[..]], Some(value.clone()));
+        }
+        tear_down(&path);
+        Ok(())
+    }
+
+    #[test]
+    fn it_does_not_panic_when_removing_a_nonexistent_node() -> BinaryMerkleTreeResult<()> {
+        let seed = [0x27u8; 32];
+        let path = generate_path(seed);
+
+        let mut bmt = Tree::open(&path, 160)?;
+        let missing_root_hash = vec![0x00u8];
+        bmt.remove(&missing_root_hash)?;
+        tear_down(&path);
+        Ok(())
+    }
+
+    #[test]
+    fn it_removes_a_node() -> BinaryMerkleTreeResult<()> {
+        let seed = [0x28u8; 32];
+        let path = generate_path(seed);
+
+        let key = vec![0x00u8];
+        let data = vec![0x01u8];
+
+        let mut bmt = Tree::open(&path, 160)?;
+        let root_hash = bmt.insert(None, &mut vec![key.as_ref()], &mut vec![&data])?;
+
+        let inserted_data = bmt.get(&root_hash, &mut vec![key.as_ref()])?;
+
+        assert_eq!(inserted_data[&key[..]], Some(data));
+
+        bmt.remove(&root_hash)?;
+
+        let retrieved_values = bmt.get(&root_hash, &mut vec![&key[..]])?;
+
+        assert_eq!(retrieved_values[&key[..]], None);
+        tear_down(&path);
+        Ok(())
+    }
+
+    #[test]
+    fn it_removes_an_entire_tree() -> BinaryMerkleTreeResult<()> {
+        let seed = [0x29u8; 32];
+        let path = generate_path(seed);
+
+        let seed = [0xBBu8; 32];
+        let mut rng: StdRng = SeedableRng::from_seed(seed);
+
+        #[cfg(not(any(feature = "use_groestl")))]
+        let prepare = prepare_inserts(4096, &mut rng);
+        #[cfg(feature = "use_groestl")]
+        let prepare = prepare_inserts(256, &mut rng);
+
+        let mut bmt = Tree::open(&path, 160)?;
+        let key_values = prepare.0;
+        let data_values = prepare.1;
+        let mut keys = key_values.iter().map(|x| x.as_slice()).collect::<Vec<_>>();
+        let mut data = data_values.iter().collect::<Vec<_>>();
+
+        let root_hash = bmt.insert(None, &mut keys, &mut data)?;
+        let inserted_items = bmt.get(&root_hash, &mut keys)?;
+
+        for (key, value) in keys.iter().zip(data_values.iter()) {
+            assert_eq!(inserted_items[&key[..]], Some(value.clone()));
+        }
+
+        bmt.remove(&root_hash)?;
+        let removed_items = bmt.get(&root_hash, &mut keys)?;
+
+        for key in keys.iter() {
+            assert_eq!(removed_items[&key[..]], None);
+        }
+        tear_down(&path);
+        Ok(())
+    }
+
+    #[test]
+    fn it_removes_an_old_root() -> BinaryMerkleTreeResult<()> {
+        let seed = [0x30u8; 32];
+        let path = generate_path(seed);
+
+        let first_key = vec![0x00u8];
+        let first_data = vec![0x01u8];
+
+        let mut bmt = Tree::open(&path, 160)?;
+        let first_root_hash = bmt.insert(
+            None,
+            &mut vec![first_key.as_ref()],
+            &mut vec![first_data.as_ref()],
+        )?;
+
+        let second_key = vec![0x02u8];
+        let second_data = vec![0x03u8];
+
+        let second_root_hash = bmt.insert(
+            Some(&first_root_hash),
+            &mut vec![second_key.as_ref()],
+            &mut vec![second_data.as_ref()],
+        )?;
+        bmt.remove(&first_root_hash)?;
+
+        let retrieved_items = bmt.get(
+            &second_root_hash,
+            &mut vec![first_key.as_ref(), second_key.as_ref()],
+        )?;
+        assert_eq!(retrieved_items[&first_key[..]], Some(first_data));
+        assert_eq!(retrieved_items[&second_key[..]], Some(second_data));
+        tear_down(&path);
+        Ok(())
+    }
+
+    #[test]
+    fn it_removes_a_small_old_tree() -> BinaryMerkleTreeResult<()> {
+        let seed = [0x31u8; 32];
+        let path = generate_path(seed);
+
+        let first_key = vec![0x00u8];
+        let second_key = vec![0x01u8];
+        let third_key = vec![0x02u8];
+        let fourth_key = vec![0x03u8];
+
+        let first_data = vec![0x04u8];
+        let second_data = vec![0x05u8];
+        let third_data = vec![0x06u8];
+        let fourth_data = vec![0x07u8];
+
+        let mut first_keys = vec![&first_key[..], &second_key[..]];
+        let mut first_entries = vec![&first_data, &second_data];
+        let mut bmt = Tree::open(&path, 160)?;
+        let first_root_hash = bmt.insert(None, &mut first_keys, &mut first_entries)?;
+
+        let mut second_keys = vec![&third_key[..], &fourth_key[..]];
+        let mut second_entries = vec![&third_data, &fourth_data];
+        let second_root_hash = bmt.insert(
+            Some(&first_root_hash),
+            &mut second_keys,
+            &mut second_entries,
+        )?;
+        bmt.remove(&first_root_hash)?;
+
+        let items = bmt.get(
+            &second_root_hash,
+            &mut vec![
+                first_key.as_ref(),
+                second_key.as_ref(),
+                third_key.as_ref(),
+                fourth_key.as_ref(),
+            ],
+        )?;
+        for (key, value) in first_keys.iter().zip(first_entries.into_iter()) {
+            assert_eq!(items[&key[..]], Some(value.clone()));
+        }
+        for (key, value) in second_keys.iter().zip(second_entries.into_iter()) {
+            assert_eq!(items[&key[..]], Some(value.clone()));
+        }
+        tear_down(&path);
+        Ok(())
+    }
+
+    #[test]
+    fn it_removes_an_old_large_root() -> BinaryMerkleTreeResult<()> {
+        let seed = [0x32u8; 32];
+        let path = generate_path(seed);
+
+        let seed = [0xBAu8; 32];
+        let mut rng: StdRng = SeedableRng::from_seed(seed);
+
+        let prepare_initial = prepare_inserts(16, &mut rng);
+        let initial_key_values = prepare_initial.0;
+        let initial_data_values = prepare_initial.1;
+        let mut initial_keys = initial_key_values
+            .iter()
+            .map(|x| x.as_slice())
+            .collect::<Vec<_>>();
+        let mut initial_data = initial_data_values.iter().collect::<Vec<_>>();
+
+        let mut bmt = Tree::open(&path, 160)?;
+        let first_root_hash = bmt.insert(None, &mut initial_keys, &mut initial_data)?;
+
+        let prepare_added = prepare_inserts(16, &mut rng);
+        let added_key_values = prepare_added.0;
+        let added_data_values = prepare_added.1;
+        let mut added_keys = added_key_values
+            .iter()
+            .map(|x| x.as_slice())
+            .collect::<Vec<_>>();
+        let mut added_data = added_data_values.iter().collect::<Vec<_>>();
+
+        let second_root_hash =
+            bmt.insert(Some(&first_root_hash), &mut added_keys, &mut added_data)?;
+
+        bmt.remove(&first_root_hash)?;
+        let initial_items = bmt.get(&second_root_hash, &mut initial_keys)?;
+        let added_items = bmt.get(&second_root_hash, &mut added_keys)?;
+        for (key, value) in initial_keys.iter().zip(initial_data.into_iter()) {
+            assert_eq!(initial_items[&key[..]], Some(value.clone()));
+        }
+        for (key, value) in added_keys.iter().zip(added_data.into_iter()) {
+            assert_eq!(added_items[&key[..]], Some(value.clone()));
+        }
+        tear_down(&path);
+        Ok(())
+    }
+
+    #[test]
+    fn it_iterates_over_multiple_inserts_correctly() -> BinaryMerkleTreeResult<()> {
+        let seed = [0x33u8; 32];
+        let path = generate_path(seed);
+
+        let seed = [0xEFu8; 32];
+        let mut rng: StdRng = SeedableRng::from_seed(seed);
+        let mut bmt = Tree::open(&path, 160)?;
+
+        #[cfg(not(any(feature = "use_groestl")))]
+        iterate_inserts(8, 100, &mut rng, &mut bmt)?;
+        #[cfg(feature = "use_groestl")]
+        iterate_inserts(8, 10, &mut rng, &mut bmt)?;
+
+        tear_down(&path);
+        Ok(())
+    }
+
+    #[test]
+    fn it_inserts_with_compressed_nodes_that_are_not_descendants() -> BinaryMerkleTreeResult<()> {
+        let seed = [0x34u8; 32];
+        let path = generate_path(seed);
+
+        let mut bmt = Tree::open(&path, 160)?;
+
+        let key_values = vec![
+            vec![0x00u8],
+            vec![0x01u8],
+            vec![0x02u8],
+            vec![0x10u8],
+            vec![0x20u8],
+        ];
+        let mut keys = key_values.iter().map(|x| x.as_slice()).collect::<Vec<_>>();
+        let values = vec![
+            vec![0x00u8],
+            vec![0x01u8],
+            vec![0x02u8],
+            vec![0x03u8],
+            vec![0x04u8],
+        ];
+        let mut data = values.iter().collect::<Vec<_>>();
+
+        let first_root = bmt.insert(None, &mut keys[0..2], &mut data[0..2].to_vec())?;
+        let second_root = bmt.insert(Some(&first_root), &mut keys[2..], &mut data[2..].to_vec())?;
+
+        let items = bmt.get(&second_root, &mut keys)?;
+        for (key, value) in keys.iter().zip(data.into_iter()) {
+            assert_eq!(items[&key[..]], Some(value.clone()));
+        }
+        tear_down(&path);
+        Ok(())
+    }
+
+    #[test]
+    fn it_inserts_with_compressed_nodes_that_are_descendants() -> BinaryMerkleTreeResult<()> {
+        let seed = [0x35u8; 32];
+        let path = generate_path(seed);
+
+        let mut bmt = Tree::open(&path, 160)?;
+
+        let key_values = vec![
+            vec![0x10u8],
+            vec![0x11u8],
+            vec![0x00u8],
+            vec![0x01u8],
+            vec![0x02u8],
+        ];
+        let mut keys = key_values.iter().map(|x| x.as_slice()).collect::<Vec<_>>();
+        let values = vec![
+            vec![0x00u8],
+            vec![0x01u8],
+            vec![0x02u8],
+            vec![0x03u8],
+            vec![0x04u8],
+        ];
+        let mut data = values.iter().collect::<Vec<_>>();
+
+        let sorted_data = vec![
+            vec![0x02u8],
+            vec![0x03u8],
+            vec![0x04u8],
+            vec![0x00u8],
+            vec![0x01u8],
+        ];
+
+        let first_root = bmt.insert(None, &mut keys[0..2], &mut data[0..2].to_vec())?;
+        let second_root = bmt.insert(Some(&first_root), &mut keys[2..], &mut data[2..].to_vec())?;
+
+        let items = bmt.get(&second_root, &mut keys)?;
+        for (key, value) in keys.iter().zip(sorted_data.into_iter()) {
+            assert_eq!(items[&key[..]], Some(value.clone()));
+        }
+        tear_down(&path);
+        Ok(())
+    }
+
+    #[test]
+    fn it_correctly_iterates_removals() -> BinaryMerkleTreeResult<()> {
+        let seed = [0x36u8; 32];
+        let path = generate_path(seed);
+
+        let seed = [0xA8u8; 32];
+        let mut rng: StdRng = SeedableRng::from_seed(seed);
+        let mut bmt = Tree::open(&path, 160)?;
+
+        #[cfg(not(any(feature = "use_groestl")))]
+        iterate_removals(8, 100, 1, &mut rng, &mut bmt)?;
+        #[cfg(feature = "use_groestl")]
+        iterate_removals(8, 10, 1, &mut rng, &mut bmt)?;
+        tear_down(&path);
+        Ok(())
+    }
+
+    #[test]
+    fn it_correctly_increments_a_leaf_reference_count() -> BinaryMerkleTreeResult<()> {
+        let seed = [0x37u8; 32];
+        let path = generate_path(seed);
+
+        let mut bmt = Tree::open(&path, 160)?;
+
+        let key = vec![0x00u8];
+        let data = vec![0x00u8];
+
+        let first_root = bmt.insert(None, &mut vec![key.as_ref()], &mut vec![data.as_ref()])?;
+        let second_root = bmt.insert(
+            Some(&first_root),
+            &mut vec![key.as_ref()],
+            &mut vec![data.as_ref()],
+        )?;
+        bmt.remove(&first_root)?;
+        let item = bmt.get(&second_root, &mut vec![key.as_ref()])?;
+        assert_eq!(item[&key[..]], Some(data));
+        tear_down(&path);
+        Ok(())
+    }
+
+    fn generate_path(seed: [u8; 32]) -> PathBuf {
+        let mut rng: StdRng = SeedableRng::from_seed(seed);
+        let suffix = rng.gen_range(1000, 10000);
+        let path_string = format!("Test_DB_{}", suffix);
+        PathBuf::from(path_string)
+    }
+
+    fn tear_down(_path: &PathBuf) {
+        #[cfg(feature = "use_rocksdb")]
+        use std::fs::remove_dir_all;
+
+        #[cfg(feature = "use_rocksdb")]
+        remove_dir_all(&_path).unwrap();
+    }
+
+    fn prepare_inserts(num_entries: usize, rng: &mut StdRng) -> (Vec<Vec<u8>>, Vec<Vec<u8>>) {
+        let mut keys = Vec::with_capacity(num_entries);
+        let mut data = Vec::with_capacity(num_entries);
+        for _ in 0..num_entries {
+            let mut key_value = [0u8; 32];
+            rng.fill(&mut key_value);
+            keys.push(key_value.to_vec());
+
+            let mut data_value = [0u8; 32];
+            rng.fill(data_value.as_mut());
+            data.push(data_value.to_vec());
+        }
+
+        keys.sort();
+
+        (keys, data)
+    }
+
+    fn iterate_inserts(
+        entries_per_insert: usize,
+        iterations: usize,
+        rng: &mut StdRng,
+        bmt: &mut Tree,
+    ) -> BinaryMerkleTreeResult<(Vec<Option<Vec<u8>>>, Vec<Vec<Vec<u8>>>, Vec<Vec<Vec<u8>>>)> {
+        let mut state_roots: Vec<Option<Vec<u8>>> = Vec::with_capacity(iterations);
+        let mut key_groups = Vec::with_capacity(iterations);
+        let mut data_groups = Vec::with_capacity(iterations);
+        state_roots.push(None);
+
+        for i in 0..iterations {
+            let prepare = prepare_inserts(entries_per_insert, rng);
+            let key_values = prepare.0;
+            key_groups.push(key_values.clone());
+            let data_values = prepare.1;
+            data_groups.push(data_values.clone());
+
+            let mut keys = key_values.iter().map(|x| x.as_slice()).collect::<Vec<_>>();
+            let mut data = data_values.iter().collect::<Vec<_>>();
+
+            let previous_state_root = &state_roots[i].clone();
+            let previous_root;
+            match previous_state_root {
+                Some(r) => previous_root = Some(r.as_slice()),
+                None => previous_root = None,
+            }
+
+            let new_root = bmt.insert(previous_root, &mut keys, &mut data)?;
+            state_roots.push(Some(new_root.clone()));
+
+            let retrieved_items = bmt.get(&new_root, &mut keys)?;
+            for (key, value) in keys.iter().zip(data.into_iter()) {
+                assert_eq!(retrieved_items[&key[..]], Some(value.clone()));
+            }
+
+            for j in 0..key_groups.len() {
+                let mut key_block = Vec::with_capacity(key_groups[j].len());
+                for k in 0..key_groups[j].len() {
+                    key_block.push(key_groups[j][k].as_ref());
+                }
+                let items = bmt.get(&new_root, &mut key_block)?;
+                for (key, value) in key_block.iter().zip(data_groups[j].iter()) {
+                    assert_eq!(items[&key[..]], Some(value.clone()));
+                }
+            }
+        }
+        Ok((state_roots, key_groups, data_groups))
+    }
+
+    fn iterate_removals(
+        entries_per_insert: usize,
+        iterations: usize,
+        removal_frequency: usize,
+        rng: &mut StdRng,
+        bmt: &mut Tree,
+    ) -> BinaryMerkleTreeResult<()> {
+        let inserts = iterate_inserts(entries_per_insert, iterations, rng, bmt)?;
+        let state_roots = inserts.0;
+        let key_groups = inserts.1;
+        let data_groups = inserts.2;
+
+        for i in 1..iterations {
+            if i % removal_frequency == 0 {
+                let root;
+                if let Some(r) = state_roots[i].clone() {
+                    root = r;
+                } else {
+                    panic!("state_roots[{}] is None", i);
+                }
+                bmt.remove(&root)?;
+                for j in 0..iterations {
+                    let mut keys = Vec::with_capacity(key_groups[i].len());
+                    for k in 0..key_groups[i].len() {
+                        keys.push(key_groups[i][k].as_ref());
+                    }
+                    let items = bmt.get(root.as_ref(), &mut keys)?;
+                    if j % removal_frequency == 0 {
+                        for key in keys.iter() {
+                            assert_eq!(items[&key[..]], None);
+                        }
+                    } else {
+                        for (key, value) in keys.iter().zip(data_groups[i].iter()) {
+                            assert_eq!(items[&key[..]], Some(value.clone()));
+                        }
+                    }
+                }
+            }
+        }
+        Ok(())
+    }
+}