[![GitHub release](https://img.shields.io/github/release/ChosunOne/merkle_bit.svg)](https://github.com/ChosunOne/merkle_bit/releases) [![Crates.io](https://img.shields.io/crates/v/starling.svg)](https://crates.io/crates/starling) [![Crates.io](https://img.shields.io/crates/l/starling.svg)](https://github.com/ChosunOne/merkle_bit/blob/stable/LICENSE-APACHE) [![GitHub last commit](https://img.shields.io/github/last-commit/ChosunOne/merkle_bit.svg)](https://github.com/ChosunOne/merkle_bit/commits/stable)  [![Travis (.com)](https://img.shields.io/travis/com/ChosunOne/merkle_bit.svg)](https://travis-ci.com/ChosunOne/merkle_bit/builds) [![GitHub issues](https://img.shields.io/github/issues-raw/ChosunOne/merkle_bit.svg)](https://github.com/ChosunOne/merkle_bit/issues) 
[![Codecov branch](https://img.shields.io/codecov/c/github/ChosunOne/merkle_bit/stable.svg)](https://codecov.io/gh/ChosunOne/merkle_bit)  ![Crates.io](https://img.shields.io/crates/d/starling.svg) [![Gitter](https://img.shields.io/gitter/room/merkle_bit/merkle_bit.svg)](https://gitter.im/merkle_bit/community) [![Donate](https://img.shields.io/badge/Donate-PayPal-green.svg)](https://paypal.me/ChosunOne?locale.x=en_US)
# Merkle Binary Indexed Tree (Merkle-BIT)
This tree structure is a binary merkle tree with branch compression via split indexes.  See [here](https://medium.com/@niallmoore22/binary-merkle-trie-aad76f422983) for a basic explanation of its purpose.

## Basic Usage
To quickly get started and get a feel for the Merkle-BIT, you can use the already implemented HashTree structure.

```rust
    extern crate starling;
    use std::error::Error;
    use starling::tree::HashTree;
    
    fn main() -> Result<Ok(), Error> {
        let tree = HashTree::new(8)?;
        
        // Keys must be slices of u8 arrays or vectors
        let mut key: Vec<u8> = vec![0x00u8, 0x81u8, 0xA3u8];
        
        // Value to be put into the tree
        let value: Vec<u8> = vec![0xDDu8];
        
        // Inserting an element changes the root node
        let root = tree.insert(None, &mut [&key[..]], &mut [&value[..]])?;
        
        let retrieved_value = tree.get(&root, &mut [&key[..]])?;
        
        // Removing a root only deletes elements that are referenced only by that root
        tree.remove(&root)?;
        Ok(())
    }
```

This structure can be used for small amounts of data, but all the data in the tree will persist in memory unless explicitly pruned.

For larger numbers of items to store in the tree, it is recommended to connect the structure to a database by implementing the 
Database trait for your database.  This structure will also take advantage of batch writes if your database supports it.  

## Features
Starling supports a number of serialization and hashing schemes for use in the tree, which should be selected based on 
your performance and application needs.

Currently integrated serialization schemes include:
* ```bincode```
* ```serde-json```
* ```serde-cbor```
* ```serde-yaml```
* ```serde-pickle```
* ```ron```

It should be noted that any serialization scheme will work with starling, provided you implement the ```Encode``` and ```Decode``` traits for the node types.

Currently integrated tree hashing schemes include:
* ```blake2_rfc```
* ```groestl```
* ```SHA2``` via ```openssl```
* ```SHA3``` via ```tiny-keccak```
* ```Keccak``` via ```tiny-keccak```

You may also use the default Rust hasher, or implement the ```Hasher``` trait for your own hashing scheme.

You can also use RocksDB to handle storing and loading from disk.
You can use the ```RocksTree``` with a serialization scheme via the ```--features="use_rocksdb use_bincode"``` command line flags 
or by enabling the features in your Cargo.toml manifest.

Some enabled features must be used in combination, or you must implement the required traits yourself (E.g. using the 
```use_rocksdb``` feature alone will generate a compiler error, you must also select a serialization scheme, such as ```use_bincode``` or implement it for your data).

Finally, you can take advantage of the ```use_hashbrown``` feature to use the crate which will soon replace the existing ```HashMap```,
providing up to 10% performance gains.  This feature will be deprecated once ```hashbrown``` is incorporated into the standard library.

## Full Customization

To use the full power of the Merkle-BIT structure, you should customize the structures stored in the tree to match your needs.  
If you provide your own implementation of the traits for each component of the tree structure, the tree can utilize them over the default implementation.
```rust
    extern crate starling;
    use starling::merkle_bit::MerkleBIT;
    use std::path::PathBuf;
    use std::error::Error;
    
    fn main() -> Result<Ok, Error> {
        // A path to a database to be opened
        let path = PathBuf::new("some path");
        
        // Your own database library
        let db = YourDB::open(&path);
        
        // These type annotations are required to specialize the Merkle BIT
        // Check the documentation for the required trait bounds for each of these types.
        let mbit = MerkleBIT<DatabaseType, 
                             BranchType, 
                             LeafType, 
                             DataType, 
                             NodeType, 
                             HasherType, 
                             ValueType>::from_db(db, depth);
                             
        // Keys must be slices of u8 arrays or vectors
        let key: Vec<u8> = vec![0x00u8, 0x81u8, 0xA3u8];
        
        // An example value created from ValueType.  
        let value: ValueType = ValueType::new("Some value");
        
        // You can specify a previous root to add to, in this case there is no previous root
        let root: Vec<u8> = mbit.insert(None, &mut [&key[..]], &mut [&value[..]])?;
        
        // Retrieving the inserted value
<<<<<<< HEAD
        let inserted_values: Vec<Option<ValueType>> = mbit.get(&root, &mut [&key[..]])?;
=======
        let inserted_values: HashMap<&[u8], Option<ValueType>> = mbit.get(&root, &mut [&key[..]])?;
>>>>>>> f979b3b0
        
        // Removing a tree root
        mbit.remove(&root)?;
        Ok(())
    }
```

## License

Licensed under either of

 * Apache License, Version 2.0, ([LICENSE-APACHE](LICENSE-APACHE) or http://www.apache.org/licenses/LICENSE-2.0)
 * MIT license ([LICENSE-MIT](LICENSE-MIT) or http://opensource.org/licenses/MIT)

at your option.

### Contribution

Unless you explicitly state otherwise, any contribution intentionally submitted
for inclusion in the work by you, as defined in the Apache-2.0 license, shall be dual licensed as above, without any
additional terms or conditions.

## Reporting
The project is currently undergoing rapid development and it should be noted that minor releases may include breaking changes
to the API.  These changes will be noted in the Changelog of each release, but if we broke something or forgot to mention 
such a change, please [file an issue](https://github.com/ChosunOne/merkle_bit/issues/new/choose) or 
[submit a pull request](https://github.com/ChosunOne/merkle_bit/compare) and we will review it at our earliest convenience.<|MERGE_RESOLUTION|>--- conflicted
+++ resolved
@@ -106,11 +106,7 @@
         let root: Vec<u8> = mbit.insert(None, &mut [&key[..]], &mut [&value[..]])?;
         
         // Retrieving the inserted value
-<<<<<<< HEAD
-        let inserted_values: Vec<Option<ValueType>> = mbit.get(&root, &mut [&key[..]])?;
-=======
         let inserted_values: HashMap<&[u8], Option<ValueType>> = mbit.get(&root, &mut [&key[..]])?;
->>>>>>> f979b3b0
         
         // Removing a tree root
         mbit.remove(&root)?;
